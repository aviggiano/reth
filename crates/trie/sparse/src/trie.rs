use crate::{SparseTrieError, SparseTrieResult};
use alloy_primitives::{
    hex, keccak256,
    map::{HashMap, HashSet},
    Bytes, B256,
};
use alloy_rlp::Decodable;
use reth_tracing::tracing::trace;
use reth_trie_common::{
    prefix_set::{PrefixSet, PrefixSetMut},
    BranchNodeCompact, BranchNodeRef, ExtensionNodeRef, LeafNodeRef, Nibbles, RlpNode, TrieMask,
    TrieNode, CHILD_INDEX_RANGE, EMPTY_ROOT_HASH,
};
use smallvec::SmallVec;
use std::{borrow::Cow, fmt};

/// Inner representation of the sparse trie.
/// Sparse trie is blind by default until nodes are revealed.
#[derive(PartialEq, Eq, Default, Debug)]
pub enum SparseTrie {
    /// None of the trie nodes are known.
    #[default]
    Blind,
    /// The trie nodes have been revealed.
    Revealed(Box<RevealedSparseTrie>),
}

impl SparseTrie {
    /// Creates new revealed empty trie.
    pub fn revealed_empty() -> Self {
        Self::Revealed(Box::default())
    }

    /// Returns `true` if the sparse trie has no revealed nodes.
    pub const fn is_blind(&self) -> bool {
        matches!(self, Self::Blind)
    }

    /// Returns mutable reference to revealed sparse trie if the trie is not blind.
    pub fn as_revealed_mut(&mut self) -> Option<&mut RevealedSparseTrie> {
        if let Self::Revealed(revealed) = self {
            Some(revealed)
        } else {
            None
        }
    }

    /// Reveals the root node if the trie is blinded.
    ///
    /// # Returns
    ///
    /// Mutable reference to [`RevealedSparseTrie`].
    pub fn reveal_root(
        &mut self,
        root: TrieNode,
        retain_updates: bool,
    ) -> SparseTrieResult<&mut RevealedSparseTrie> {
        if self.is_blind() {
            *self = Self::Revealed(Box::new(RevealedSparseTrie::from_root(root, retain_updates)?))
        }
        Ok(self.as_revealed_mut().unwrap())
    }

    /// Update the leaf node.
    pub fn update_leaf(&mut self, path: Nibbles, value: Vec<u8>) -> SparseTrieResult<()> {
        let revealed = self.as_revealed_mut().ok_or(SparseTrieError::Blind)?;
        revealed.update_leaf(path, value)?;
        Ok(())
    }

    /// Remove the leaf node.
    pub fn remove_leaf(
        &mut self,
        path: &Nibbles,
        fetch_node: impl FnMut(Nibbles) -> Option<Bytes>,
    ) -> SparseTrieResult<()> {
        let revealed = self.as_revealed_mut().ok_or(SparseTrieError::Blind)?;
        revealed.remove_leaf(path, fetch_node)?;
        Ok(())
    }

    /// Wipe the trie, removing all values and nodes, and replacing the root with an empty node.
    pub fn wipe(&mut self) -> SparseTrieResult<()> {
        let revealed = self.as_revealed_mut().ok_or(SparseTrieError::Blind)?;
        revealed.wipe();
        Ok(())
    }

    /// Calculates and returns the trie root if the trie has been revealed.
    pub fn root(&mut self) -> Option<B256> {
        Some(self.as_revealed_mut()?.root())
    }

    /// Calculates the hashes of the nodes below the provided level.
    pub fn calculate_below_level(&mut self, level: usize) {
        self.as_revealed_mut().unwrap().update_rlp_node_level(level);
    }
}

/// The representation of revealed sparse trie.
///
/// ## Invariants
///
/// - The root node is always present in `nodes` collection.
/// - Each leaf entry in `nodes` collection must have a corresponding entry in `values` collection.
///   The opposite is also true.
/// - All keys in `values` collection are full leaf paths.
#[derive(Clone, PartialEq, Eq)]
pub struct RevealedSparseTrie {
    /// All trie nodes.
    nodes: HashMap<Nibbles, SparseNode>,
    /// All leaf values.
    values: HashMap<Nibbles, Vec<u8>>,
    /// Prefix set.
    prefix_set: PrefixSetMut,
    /// Reusable buffer for RLP encoding of nodes.
    rlp_buf: Vec<u8>,
    /// Retained trie updates.
    updates: Option<SparseTrieUpdates>,
}

impl fmt::Debug for RevealedSparseTrie {
    fn fmt(&self, f: &mut fmt::Formatter<'_>) -> fmt::Result {
        f.debug_struct("RevealedSparseTrie")
            .field("nodes", &self.nodes)
            .field("values", &self.values)
            .field("prefix_set", &self.prefix_set)
            .field("rlp_buf", &hex::encode(&self.rlp_buf))
            .field("updates", &self.updates)
            .finish()
    }
}

impl Default for RevealedSparseTrie {
    fn default() -> Self {
        Self {
            nodes: HashMap::from_iter([(Nibbles::default(), SparseNode::Empty)]),
            values: HashMap::default(),
            prefix_set: PrefixSetMut::default(),
            rlp_buf: Vec::new(),
            updates: None,
        }
    }
}

impl RevealedSparseTrie {
    /// Create new revealed sparse trie from the given root node.
    pub fn from_root(node: TrieNode, retain_updates: bool) -> SparseTrieResult<Self> {
        let mut this = Self {
            nodes: HashMap::default(),
            values: HashMap::default(),
            prefix_set: PrefixSetMut::default(),
            rlp_buf: Vec::new(),
            updates: None,
        }
        .with_updates(retain_updates);
        this.reveal_node(Nibbles::default(), node)?;
        Ok(this)
    }

    /// Set the retention of branch node updates and deletions.
    pub fn with_updates(mut self, retain_updates: bool) -> Self {
        if retain_updates {
            self.updates = Some(SparseTrieUpdates::default());
        }
        self
    }

    /// Returns a reference to the retained sparse node updates without taking them.
    pub fn updates_ref(&self) -> Cow<'_, SparseTrieUpdates> {
        self.updates.as_ref().map_or(Cow::Owned(SparseTrieUpdates::default()), Cow::Borrowed)
    }

    /// Returns a reference to the leaf value if present.
    pub fn get_leaf_value(&self, path: &Nibbles) -> Option<&Vec<u8>> {
        self.values.get(path)
    }

    /// Takes and returns the retained sparse node updates
    pub fn take_updates(&mut self) -> SparseTrieUpdates {
        self.updates.take().unwrap_or_default()
    }

    /// Reveal the trie node only if it was not known already.
    pub fn reveal_node(&mut self, path: Nibbles, node: TrieNode) -> SparseTrieResult<()> {
        match node {
            TrieNode::EmptyRoot => {
                debug_assert!(path.is_empty());
                self.nodes.insert(path, SparseNode::Empty);
            }
            TrieNode::Branch(branch) => {
                let mut stack_ptr = branch.as_ref().first_child_index();
                for idx in CHILD_INDEX_RANGE {
                    if branch.state_mask.is_bit_set(idx) {
                        let mut child_path = path.clone();
                        child_path.push_unchecked(idx);
                        self.reveal_node_or_hash(child_path, &branch.stack[stack_ptr])?;
                        stack_ptr += 1;
                    }
                }

                match self.nodes.get(&path) {
                    // Blinded and non-existent nodes can be replaced.
                    Some(SparseNode::Hash(_)) | None => {
                        self.nodes.insert(path, SparseNode::new_branch(branch.state_mask));
                    }
                    // Branch node already exists, or an extension node was placed where a
                    // branch node was before.
                    Some(SparseNode::Branch { .. } | SparseNode::Extension { .. }) => {}
                    // All other node types can't be handled.
                    Some(node @ (SparseNode::Empty | SparseNode::Leaf { .. })) => {
                        return Err(SparseTrieError::Reveal { path, node: Box::new(node.clone()) })
                    }
                }
            }
            TrieNode::Extension(ext) => match self.nodes.get(&path) {
                Some(SparseNode::Hash(_)) | None => {
                    let mut child_path = path.clone();
                    child_path.extend_from_slice_unchecked(&ext.key);
                    self.reveal_node_or_hash(child_path, &ext.child)?;
                    self.nodes.insert(path, SparseNode::new_ext(ext.key));
                }
                // Extension node already exists, or an extension node was placed where a branch
                // node was before.
                Some(SparseNode::Extension { .. } | SparseNode::Branch { .. }) => {}
                // All other node types can't be handled.
                Some(node @ (SparseNode::Empty | SparseNode::Leaf { .. })) => {
                    return Err(SparseTrieError::Reveal { path, node: Box::new(node.clone()) })
                }
            },
            TrieNode::Leaf(leaf) => match self.nodes.get(&path) {
                Some(SparseNode::Hash(_)) | None => {
                    let mut full = path.clone();
                    full.extend_from_slice_unchecked(&leaf.key);
                    trace!(target: "trie::sparse", ?full, ?path, "Inserting revealed leaf node value");
                    self.values.insert(full, leaf.value);
                    self.nodes.insert(path, SparseNode::new_leaf(leaf.key));
                }
                // Left node already exists.
                Some(SparseNode::Leaf { .. }) => {}
                // All other node types can't be handled.
                Some(
                    node @ (SparseNode::Empty |
                    SparseNode::Extension { .. } |
                    SparseNode::Branch { .. }),
                ) => return Err(SparseTrieError::Reveal { path, node: Box::new(node.clone()) }),
            },
        }

        Ok(())
    }

    fn reveal_node_or_hash(&mut self, path: Nibbles, child: &[u8]) -> SparseTrieResult<()> {
        if child.len() == B256::len_bytes() + 1 {
            let hash = B256::from_slice(&child[1..]);
            match self.nodes.get(&path) {
                // Hash node with a different hash can't be handled.
                Some(node @ SparseNode::Hash(previous_hash)) if previous_hash != &hash => {
                    return Err(SparseTrieError::Reveal { path, node: Box::new(node.clone()) })
                }
                None => {
                    self.nodes.insert(path, SparseNode::Hash(hash));
                }
                // All other node types mean that it has already been revealed.
                Some(_) => {}
            }
            return Ok(())
        }

        self.reveal_node(path, TrieNode::decode(&mut &child[..])?)
    }

    /// Update the leaf node with provided value.
    pub fn update_leaf(&mut self, path: Nibbles, value: Vec<u8>) -> SparseTrieResult<()> {
        self.prefix_set.insert(path.clone());
        trace!(target: "trie::sparse", ?path, "Inserting updated leaf node value");
        let existing = self.values.insert(path.clone(), value);
        if existing.is_some() {
            // trie structure unchanged, return immediately
            return Ok(())
        }

        let mut current = Nibbles::default();
        while let Some(node) = self.nodes.get_mut(&current) {
            match node {
                SparseNode::Empty => {
                    *node = SparseNode::new_leaf(path);
                    break
                }
                SparseNode::Hash(hash) => {
                    return Err(SparseTrieError::BlindedNode { path: current, hash: *hash })
                }
                SparseNode::Leaf { key: current_key, .. } => {
                    current.extend_from_slice_unchecked(current_key);

                    // this leaf is being updated
                    if current == path {
                        unreachable!("we already checked leaf presence in the beginning");
                    }

                    // find the common prefix
                    let common = current.common_prefix_length(&path);

                    // update existing node
                    let new_ext_key = current.slice(current.len() - current_key.len()..common);
                    *node = SparseNode::new_ext(new_ext_key);

                    // create a branch node and corresponding leaves
                    self.nodes.insert(
                        current.slice(..common),
                        SparseNode::new_split_branch(current[common], path[common]),
                    );
                    self.nodes.insert(
                        path.slice(..=common),
                        SparseNode::new_leaf(path.slice(common + 1..)),
                    );
                    self.nodes.insert(
                        current.slice(..=common),
                        SparseNode::new_leaf(current.slice(common + 1..)),
                    );

                    break;
                }
                SparseNode::Extension { key, .. } => {
                    current.extend_from_slice(key);
                    if !path.starts_with(&current) {
                        // find the common prefix
                        let common = current.common_prefix_length(&path);

                        *key = current.slice(current.len() - key.len()..common);

                        // create state mask for new branch node
                        // NOTE: this might overwrite the current extension node
                        let branch = SparseNode::new_split_branch(current[common], path[common]);
                        self.nodes.insert(current.slice(..common), branch);

                        // create new leaf
                        let new_leaf = SparseNode::new_leaf(path.slice(common + 1..));
                        self.nodes.insert(path.slice(..=common), new_leaf);

                        // recreate extension to previous child if needed
                        let key = current.slice(common + 1..);
                        if !key.is_empty() {
                            self.nodes.insert(current.slice(..=common), SparseNode::new_ext(key));
                        }

                        break;
                    }
                }
                SparseNode::Branch { state_mask, .. } => {
                    let nibble = path[current.len()];
                    current.push_unchecked(nibble);
                    if !state_mask.is_bit_set(nibble) {
                        state_mask.set_bit(nibble);
                        let new_leaf = SparseNode::new_leaf(path.slice(current.len()..));
                        self.nodes.insert(current, new_leaf);
                        break;
                    }
                }
            };
        }

        Ok(())
    }

    /// Remove leaf node from the trie.
<<<<<<< HEAD
    pub fn remove_leaf(&mut self, path: &Nibbles) -> SparseTrieResult<()> {
        trace!(target: "trie::sparse", ?path, "Removing leaf node value");
        if self.values.remove(path).is_none() {
            // Leaf is not present in the trie.
            return Ok(())
        }

=======
    ///
    /// The `fetch_node` closure is used to fetch and reveal blinded nodes.
    pub fn remove_leaf(
        &mut self,
        path: &Nibbles,
        mut fetch_node: impl FnMut(Nibbles) -> Option<Bytes>,
    ) -> SparseTrieResult<()> {
>>>>>>> 973c66bc
        self.prefix_set.insert(path.clone());

        // If the path wasn't present in `values`, we still need to walk the trie and ensure that
        // there is no node at the path. When a leaf node is a blinded `Hash`, it will have an entry
        // in `nodes`, but not in the `values`.

        // If the path wasn't present in `values`, we still need to walk the trie and ensure that
        // there is no node at the path. When a leaf node is a blinded `Hash`, it will have an entry
        // in `nodes`, but not in the `values`.

        let mut removed_nodes = self.take_nodes_for_path(path)?;
        trace!(target: "trie::sparse", ?path, ?removed_nodes, "Removed nodes for path");
        // Pop the first node from the stack which is the leaf node we want to remove.
        let mut child = removed_nodes.pop().expect("leaf exists");
        #[cfg(debug_assertions)]
        {
            let mut child_path = child.path.clone();
            let SparseNode::Leaf { key, .. } = &child.node else { panic!("expected leaf node") };
            child_path.extend_from_slice_unchecked(key);
            assert_eq!(&child_path, path);
        }

        // If we don't have any other removed nodes, insert an empty node at the root.
        if removed_nodes.is_empty() {
            debug_assert!(self.nodes.is_empty());
            self.nodes.insert(Nibbles::default(), SparseNode::Empty);

            return Ok(())
        }

        // Walk the stack of removed nodes from the back and re-insert them back into the trie,
        // adjusting the node type as needed.
        while let Some(removed_node) = removed_nodes.pop() {
            let removed_path = removed_node.path;

            let new_node = match &removed_node.node {
                SparseNode::Empty => return Err(SparseTrieError::Blind),
                SparseNode::Hash(hash) => {
                    return Err(SparseTrieError::BlindedNode { path: removed_path, hash: *hash })
                }
                SparseNode::Leaf { .. } => {
                    unreachable!("we already popped the leaf node")
                }
                SparseNode::Extension { key, .. } => {
                    // If the node is an extension node, we need to look at its child to see if we
                    // need to merge them.
                    match &child.node {
                        SparseNode::Empty => return Err(SparseTrieError::Blind),
                        SparseNode::Hash(hash) => {
                            return Err(SparseTrieError::BlindedNode {
                                path: child.path,
                                hash: *hash,
                            })
                        }
                        // For a leaf node, we collapse the extension node into a leaf node,
                        // extending the key. While it's impossible to encounter an extension node
                        // followed by a leaf node in a complete trie, it's possible here because we
                        // could have downgraded the extension node's child into a leaf node from
                        // another node type.
                        SparseNode::Leaf { key: leaf_key, .. } => {
                            self.nodes.remove(&child.path);

                            let mut new_key = key.clone();
                            new_key.extend_from_slice_unchecked(leaf_key);
                            SparseNode::new_leaf(new_key)
                        }
                        // For an extension node, we collapse them into one extension node,
                        // extending the key
                        SparseNode::Extension { key: extension_key, .. } => {
                            self.nodes.remove(&child.path);

                            let mut new_key = key.clone();
                            new_key.extend_from_slice_unchecked(extension_key);
                            SparseNode::new_ext(new_key)
                        }
                        // For a branch node, we just leave the extension node as-is.
                        SparseNode::Branch { .. } => removed_node.node,
                    }
                }
                SparseNode::Branch { mut state_mask, hash: _, store_in_db_trie: _ } => {
                    // If the node is a branch node, we need to check the number of children left
                    // after deleting the child at the given nibble.

                    if let Some(removed_nibble) = removed_node.unset_branch_nibble {
                        state_mask.unset_bit(removed_nibble);
                    }

                    // If only one child is left set in the branch node, we need to collapse it.
                    if state_mask.count_bits() == 1 {
                        let child_nibble =
                            state_mask.first_set_bit_index().expect("state mask is not empty");

                        // Get full path of the only child node left.
                        let mut child_path = removed_path.clone();
                        child_path.push_unchecked(child_nibble);

                        // Reveal the only child node if it's a hash node.
                        if self.nodes.get(&child_path).unwrap().is_hash() {
                            debug!(
                                target: "trie::sparse",
                                ?removed_path,
                                ?child_path,
                                "Fetching and revealing the only remaining child of a branch node"
                            );
                            if let Some(node) = fetch_node(child_path.clone()) {
                                debug!(
                                    target: "trie::sparse",
                                    ?removed_path,
                                    ?child_path,
                                    ?node,
                                    "Revealing the only remaining child of a branch node"
                                );
                                self.reveal_node(
                                    child_path.clone(),
                                    TrieNode::decode(&mut &node[..])?,
                                )?;
                            }
                        }

<<<<<<< HEAD
                        trace!(target: "trie::sparse", ?removed_path, ?child_path, ?child, "Branch node has only one child");
=======
                        // Get the only child node.
                        let child = self.nodes.get(&child_path).unwrap();
                        debug!(
                            target: "trie::sparse",
                            ?removed_path,
                            ?child_path,
                            ?child,
                            "Branch node has only one child left"
                        );
>>>>>>> 973c66bc

                        let mut delete_child = false;
                        let new_node = match child {
                            SparseNode::Empty => return Err(SparseTrieError::Blind),
                            SparseNode::Hash(hash) => {
                                return Err(SparseTrieError::BlindedNode {
                                    path: child_path,
                                    hash: *hash,
                                })
                            }
                            // If the only child is a leaf node, we downgrade the branch node into a
                            // leaf node, prepending the nibble to the key, and delete the old
                            // child.
                            SparseNode::Leaf { key, .. } => {
                                delete_child = true;

                                let mut new_key = Nibbles::from_nibbles_unchecked([child_nibble]);
                                new_key.extend_from_slice_unchecked(key);
                                SparseNode::new_leaf(new_key)
                            }
                            // If the only child node is an extension node, we downgrade the branch
                            // node into an even longer extension node, prepending the nibble to the
                            // key, and delete the old child.
                            SparseNode::Extension { key, .. } => {
                                delete_child = true;

                                let mut new_key = Nibbles::from_nibbles_unchecked([child_nibble]);
                                new_key.extend_from_slice_unchecked(key);
                                SparseNode::new_ext(new_key)
                            }
                            // If the only child is a branch node, we downgrade the current branch
                            // node into a one-nibble extension node.
                            SparseNode::Branch { .. } => {
                                SparseNode::new_ext(Nibbles::from_nibbles_unchecked([child_nibble]))
                            }
                        };

                        if delete_child {
                            self.nodes.remove(&child_path);
                        }

                        if let Some(updates) = self.updates.as_mut() {
                            updates.removed_nodes.insert(removed_path.clone());
                        }

                        new_node
                    }
                    // If more than one child is left set in the branch, we just re-insert it
                    // as-is.
                    else {
                        SparseNode::new_branch(state_mask)
                    }
                }
            };

            child = RemovedSparseNode {
                path: removed_path.clone(),
                node: new_node.clone(),
                unset_branch_nibble: None,
            };
            trace!(target: "trie::sparse", ?removed_path, ?new_node, "Re-inserting the node");
            self.nodes.insert(removed_path, new_node);
        }

        Ok(())
    }

    /// Traverse trie nodes down to the leaf node and collect all nodes along the path.
    fn take_nodes_for_path(&mut self, path: &Nibbles) -> SparseTrieResult<Vec<RemovedSparseNode>> {
        let mut current = Nibbles::default(); // Start traversal from the root
        let mut nodes = Vec::new(); // Collect traversed nodes

        while let Some(node) = self.nodes.remove(&current) {
            match &node {
                SparseNode::Empty => return Err(SparseTrieError::Blind),
                SparseNode::Hash(hash) => {
                    return Err(SparseTrieError::BlindedNode { path: current, hash: *hash })
                }
                SparseNode::Leaf { key: _key, .. } => {
                    // Leaf node is always the one that we're deleting, and no other leaf nodes can
                    // be found during traversal.

                    #[cfg(debug_assertions)]
                    {
                        let mut current = current.clone();
                        current.extend_from_slice_unchecked(_key);
                        assert_eq!(&current, path);
                    }

                    nodes.push(RemovedSparseNode {
                        path: current.clone(),
                        node,
                        unset_branch_nibble: None,
                    });
                    break
                }
                SparseNode::Extension { key, .. } => {
                    #[cfg(debug_assertions)]
                    {
                        let mut current = current.clone();
                        current.extend_from_slice_unchecked(key);
                        assert!(
                            path.starts_with(&current),
                            "path: {:?}, current: {:?}, key: {:?}",
                            path,
                            current,
                            key
                        );
                    }

                    let path = current.clone();
                    current.extend_from_slice_unchecked(key);
                    nodes.push(RemovedSparseNode { path, node, unset_branch_nibble: None });
                }
                SparseNode::Branch { state_mask, .. } => {
                    let nibble = path[current.len()];
                    debug_assert!(
                        state_mask.is_bit_set(nibble),
                        "current: {:?}, path: {:?}, nibble: {:?}, state_mask: {:?}",
                        current,
                        path,
                        nibble,
                        state_mask
                    );

                    // If the branch node has a child that is a leaf node that we're removing,
                    // we need to unset this nibble.
                    // Any other branch nodes will not require unsetting the nibble, because
                    // deleting one leaf node can not remove the whole path
                    // where the branch node is located.
                    let mut child_path =
                        Nibbles::from_nibbles([current.as_slice(), &[nibble]].concat());
                    let unset_branch_nibble = self
                        .nodes
                        .get(&child_path)
                        .is_some_and(move |node| match node {
                            SparseNode::Leaf { key, .. } => {
                                // Get full path of the leaf node
                                child_path.extend_from_slice_unchecked(key);
                                &child_path == path
                            }
                            _ => false,
                        })
                        .then_some(nibble);

                    nodes.push(RemovedSparseNode {
                        path: current.clone(),
                        node,
                        unset_branch_nibble,
                    });

                    current.push_unchecked(nibble);
                }
            }
        }

        Ok(nodes)
    }

    /// Wipe the trie, removing all values and nodes, and replacing the root with an empty node.
    pub fn wipe(&mut self) {
        let updates_retained = self.updates.is_some();
        *self = Self::default();
        self.prefix_set = PrefixSetMut::all();
        self.updates = updates_retained.then(SparseTrieUpdates::wiped);
    }

    /// Return the root of the sparse trie.
    /// Updates all remaining dirty nodes before calculating the root.
    pub fn root(&mut self) -> B256 {
        // take the current prefix set.
        let mut prefix_set = std::mem::take(&mut self.prefix_set).freeze();
        trace!(target: "trie::sparse", ?prefix_set, "Calculating the root");
        let rlp_node = self.rlp_node_allocate(Nibbles::default(), &mut prefix_set);
        if let Some(root_hash) = rlp_node.as_hash() {
            root_hash
        } else {
            keccak256(rlp_node)
        }
    }

    /// Update hashes of the nodes that are located at a level deeper than or equal to the provided
    /// depth. Root node has a level of 0.
    pub fn update_rlp_node_level(&mut self, depth: usize) {
        let mut prefix_set = self.prefix_set.clone().freeze();
        let mut buffers = RlpNodeBuffers::default();

        let targets = self.get_changed_nodes_at_depth(&mut prefix_set, depth);
        for target in targets {
            buffers.path_stack.push((target, Some(true)));
            self.rlp_node(&mut prefix_set, &mut buffers);
        }
    }

    /// Returns a list of paths to the nodes that were changed according to the prefix set and are
    /// located at the provided depth when counting from the root node. If there's a leaf at a
    /// depth less than the provided depth, it will be included in the result.
    fn get_changed_nodes_at_depth(&self, prefix_set: &mut PrefixSet, depth: usize) -> Vec<Nibbles> {
        let mut paths = Vec::from([(Nibbles::default(), 0)]);
        let mut targets = Vec::new();

        while let Some((mut path, level)) = paths.pop() {
            match self.nodes.get(&path).unwrap() {
                SparseNode::Empty | SparseNode::Hash(_) => {}
                SparseNode::Leaf { hash, .. } => {
                    if hash.is_some() && !prefix_set.contains(&path) {
                        continue
                    }

                    targets.push(path);
                }
                SparseNode::Extension { key, hash } => {
                    if hash.is_some() && !prefix_set.contains(&path) {
                        continue
                    }

                    if level >= depth {
                        targets.push(path);
                    } else {
                        path.extend_from_slice_unchecked(key);
                        paths.push((path, level + 1));
                    }
                }
                SparseNode::Branch { state_mask, hash, .. } => {
                    if hash.is_some() && !prefix_set.contains(&path) {
                        continue
                    }

                    if level >= depth {
                        targets.push(path);
                    } else {
                        for bit in CHILD_INDEX_RANGE.rev() {
                            if state_mask.is_bit_set(bit) {
                                let mut child_path = path.clone();
                                child_path.push_unchecked(bit);
                                paths.push((child_path, level + 1));
                            }
                        }
                    }
                }
            }
        }

        targets
    }

    fn rlp_node_allocate(&mut self, path: Nibbles, prefix_set: &mut PrefixSet) -> RlpNode {
        let mut buffers = RlpNodeBuffers::new_with_path(path);
        self.rlp_node(prefix_set, &mut buffers)
    }

    fn rlp_node(&mut self, prefix_set: &mut PrefixSet, buffers: &mut RlpNodeBuffers) -> RlpNode {
        'main: while let Some((path, mut is_in_prefix_set)) = buffers.path_stack.pop() {
            // Check if the path is in the prefix set.
            // First, check the cached value. If it's `None`, then check the prefix set, and update
            // the cached value.
            let mut prefix_set_contains =
                |path: &Nibbles| *is_in_prefix_set.get_or_insert_with(|| prefix_set.contains(path));

            let (rlp_node, calculated, node_type) = match self.nodes.get_mut(&path).unwrap() {
                SparseNode::Empty => {
                    (RlpNode::word_rlp(&EMPTY_ROOT_HASH), false, SparseNodeType::Empty)
                }
                SparseNode::Hash(hash) => (RlpNode::word_rlp(hash), false, SparseNodeType::Hash),
                SparseNode::Leaf { key, hash } => {
                    self.rlp_buf.clear();
                    let mut path = path.clone();
                    path.extend_from_slice_unchecked(key);
                    if let Some(hash) = hash.filter(|_| !prefix_set_contains(&path)) {
                        (RlpNode::word_rlp(&hash), false, SparseNodeType::Leaf)
                    } else {
                        let value = self.values.get(&path).unwrap();
                        let rlp_node = LeafNodeRef { key, value }.rlp(&mut self.rlp_buf);
                        *hash = rlp_node.as_hash();
                        (rlp_node, true, SparseNodeType::Leaf)
                    }
                }
                SparseNode::Extension { key, hash } => {
                    let mut child_path = path.clone();
                    child_path.extend_from_slice_unchecked(key);
                    if let Some(hash) = hash.filter(|_| !prefix_set_contains(&path)) {
                        (
                            RlpNode::word_rlp(&hash),
                            false,
                            SparseNodeType::Extension { store_in_db_trie: true },
                        )
                    } else if buffers.rlp_node_stack.last().is_some_and(|e| e.0 == child_path) {
                        let (_, child, _, node_type) = buffers.rlp_node_stack.pop().unwrap();
                        self.rlp_buf.clear();
                        let rlp_node = ExtensionNodeRef::new(key, &child).rlp(&mut self.rlp_buf);
                        *hash = rlp_node.as_hash();

                        (
                            rlp_node,
                            true,
                            SparseNodeType::Extension {
                                // Inherit the `store_in_db_trie` flag from the child node, which is
                                // always the branch node
                                store_in_db_trie: node_type.store_in_db_trie(),
                            },
                        )
                    } else {
                        // need to get rlp node for child first
                        buffers.path_stack.extend([(path, is_in_prefix_set), (child_path, None)]);
                        continue
                    }
                }
                SparseNode::Branch { state_mask, hash, store_in_db_trie } => {
                    if let Some((hash, store_in_db_trie)) =
                        hash.zip(*store_in_db_trie).filter(|_| !prefix_set_contains(&path))
                    {
                        buffers.rlp_node_stack.push((
                            path,
                            RlpNode::word_rlp(&hash),
                            false,
                            SparseNodeType::Branch { store_in_db_trie },
                        ));
                        continue
                    }

                    buffers.branch_child_buf.clear();
                    // Walk children in a reverse order from `f` to `0`, so we pop the `0` first
                    // from the stack and keep walking in the sorted order.
                    for bit in CHILD_INDEX_RANGE.rev() {
                        if state_mask.is_bit_set(bit) {
                            let mut child = path.clone();
                            child.push_unchecked(bit);
                            buffers.branch_child_buf.push(child);
                        }
                    }

                    buffers
                        .branch_value_stack_buf
                        .resize(buffers.branch_child_buf.len(), Default::default());
                    let mut added_children = false;

                    // TODO(alexey): set the `TrieMask` bits directly
                    let mut tree_mask_values = Vec::new();
                    let mut hash_mask_values = Vec::new();
                    let mut hashes = Vec::new();
                    for (i, child_path) in buffers.branch_child_buf.iter().enumerate() {
                        if buffers.rlp_node_stack.last().is_some_and(|e| &e.0 == child_path) {
                            let (_, child, calculated, node_type) =
                                buffers.rlp_node_stack.pop().unwrap();

                            // Update the masks only if we need to retain trie updates
                            if self.updates.is_some() {
                                // Set the trie mask
                                if node_type.store_in_db_trie() {
                                    // A branch or an extension node explicitly set the
                                    // `store_in_db_trie` flag
                                    tree_mask_values.push(true);
                                } else {
                                    // Set the flag according to whether a child node was
                                    // pre-calculated
                                    // (`calculated = false`), meaning that it wasn't in the
                                    // database
                                    tree_mask_values.push(!calculated);
                                }

                                // Set the hash mask. If a child node has a hash value AND is a
                                // branch node, set the hash mask and save the hash.
                                let hash = child.as_hash().filter(|_| node_type.is_branch());
                                hash_mask_values.push(hash.is_some());
                                if let Some(hash) = hash {
                                    hashes.push(hash);
                                }
                            }

                            // Insert children in the resulting buffer in a normal order,
                            // because initially we iterated in reverse.
                            buffers.branch_value_stack_buf
                                [buffers.branch_child_buf.len() - i - 1] = child;
                            added_children = true;
                        } else {
                            debug_assert!(!added_children);
                            buffers.path_stack.push((path, is_in_prefix_set));
                            buffers
                                .path_stack
                                .extend(buffers.branch_child_buf.drain(..).map(|p| (p, None)));
                            continue 'main
                        }
                    }

                    self.rlp_buf.clear();
                    let branch_node_ref =
                        BranchNodeRef::new(&buffers.branch_value_stack_buf, *state_mask);
                    let rlp_node = branch_node_ref.rlp(&mut self.rlp_buf);
                    *hash = rlp_node.as_hash();

                    let store_in_db_trie_value = if let Some(updates) = self.updates.as_mut() {
                        let mut tree_mask_values = tree_mask_values.into_iter().rev();
                        let mut hash_mask_values = hash_mask_values.into_iter().rev();
                        let mut tree_mask = TrieMask::default();
                        let mut hash_mask = TrieMask::default();
                        for (i, child) in branch_node_ref.children() {
                            if child.is_some() {
                                if hash_mask_values.next().unwrap() {
                                    hash_mask.set_bit(i);
                                }
                                if tree_mask_values.next().unwrap() {
                                    tree_mask.set_bit(i);
                                }
                            }
                        }

                        // Store in DB trie if there are either any children that are stored in the
                        // DB trie, or any children represent hashed values
                        let store_in_db_trie = !tree_mask.is_empty() || !hash_mask.is_empty();
                        if store_in_db_trie {
                            hashes.reverse();
                            let branch_node = BranchNodeCompact::new(
                                *state_mask,
                                tree_mask,
                                hash_mask,
                                hashes,
                                hash.filter(|_| path.len() == 0),
                            );
                            updates.updated_nodes.insert(path.clone(), branch_node);
                        }

                        store_in_db_trie
                    } else {
                        false
                    };
                    *store_in_db_trie = Some(store_in_db_trie_value);

                    (
                        rlp_node,
                        true,
                        SparseNodeType::Branch { store_in_db_trie: store_in_db_trie_value },
                    )
                }
            };
            buffers.rlp_node_stack.push((path, rlp_node, calculated, node_type));
        }

        debug_assert_eq!(buffers.rlp_node_stack.len(), 1);
        buffers.rlp_node_stack.pop().unwrap().1
    }
}

/// Enum representing sparse trie node type.
#[derive(Debug, Clone, Copy, PartialEq, Eq)]
enum SparseNodeType {
    /// Empty trie node.
    Empty,
    /// The hash of the node that was not revealed.
    Hash,
    /// Sparse leaf node.
    Leaf,
    /// Sparse extension node.
    Extension {
        /// A flag indicating whether the extension node should be stored in the database.
        store_in_db_trie: bool,
    },
    /// Sparse branch node.
    Branch {
        /// A flag indicating whether the branch node should be stored in the database.
        store_in_db_trie: bool,
    },
}

impl SparseNodeType {
    const fn is_branch(&self) -> bool {
        matches!(self, Self::Branch { .. })
    }

    const fn store_in_db_trie(&self) -> bool {
        match *self {
            Self::Extension { store_in_db_trie } | Self::Branch { store_in_db_trie } => {
                store_in_db_trie
            }
            _ => false,
        }
    }
}

/// Enum representing trie nodes in sparse trie.
#[derive(Debug, Clone, PartialEq, Eq)]
pub enum SparseNode {
    /// Empty trie node.
    Empty,
    /// The hash of the node that was not revealed.
    Hash(B256),
    /// Sparse leaf node with remaining key suffix.
    Leaf {
        /// Remaining key suffix for the leaf node.
        key: Nibbles,
        /// Pre-computed hash of the sparse node.
        /// Can be reused unless this trie path has been updated.
        hash: Option<B256>,
    },
    /// Sparse extension node with key.
    Extension {
        /// The key slice stored by this extension node.
        key: Nibbles,
        /// Pre-computed hash of the sparse node.
        /// Can be reused unless this trie path has been updated.
        hash: Option<B256>,
    },
    /// Sparse branch node with state mask.
    Branch {
        /// The bitmask representing children present in the branch node.
        state_mask: TrieMask,
        /// Pre-computed hash of the sparse node.
        /// Can be reused unless this trie path has been updated.
        hash: Option<B256>,
        /// Pre-computed flag indicating whether the trie node should be stored in the database.
        /// Can be reused unless this trie path has been updated.
        store_in_db_trie: Option<bool>,
    },
}

impl SparseNode {
    /// Create new sparse node from [`TrieNode`].
    pub fn from_node(node: TrieNode) -> Self {
        match node {
            TrieNode::EmptyRoot => Self::Empty,
            TrieNode::Leaf(leaf) => Self::new_leaf(leaf.key),
            TrieNode::Extension(ext) => Self::new_ext(ext.key),
            TrieNode::Branch(branch) => Self::new_branch(branch.state_mask),
        }
    }

    /// Create new [`SparseNode::Branch`] from state mask.
    pub const fn new_branch(state_mask: TrieMask) -> Self {
        Self::Branch { state_mask, hash: None, store_in_db_trie: None }
    }

    /// Create new [`SparseNode::Branch`] with two bits set.
    pub const fn new_split_branch(bit_a: u8, bit_b: u8) -> Self {
        let state_mask = TrieMask::new(
            // set bits for both children
            (1u16 << bit_a) | (1u16 << bit_b),
        );
        Self::Branch { state_mask, hash: None, store_in_db_trie: None }
    }

    /// Create new [`SparseNode::Extension`] from the key slice.
    pub const fn new_ext(key: Nibbles) -> Self {
        Self::Extension { key, hash: None }
    }

    /// Create new [`SparseNode::Leaf`] from leaf key and value.
    pub const fn new_leaf(key: Nibbles) -> Self {
        Self::Leaf { key, hash: None }
    }

    /// Returns true if the node is a hash node.
    pub const fn is_hash(&self) -> bool {
        matches!(self, Self::Hash(_))
    }
}

#[derive(Debug)]
struct RemovedSparseNode {
    path: Nibbles,
    node: SparseNode,
    unset_branch_nibble: Option<u8>,
}

/// Collection of reusable buffers for [`RevealedSparseTrie::rlp_node`].
#[derive(Debug, Default)]
struct RlpNodeBuffers {
    /// Stack of paths we need rlp nodes for and whether the path is in the prefix set.
    path_stack: Vec<(Nibbles, Option<bool>)>,
    /// Stack of rlp nodes
    rlp_node_stack: Vec<(Nibbles, RlpNode, bool, SparseNodeType)>,
    /// Reusable branch child path
    branch_child_buf: SmallVec<[Nibbles; 16]>,
    /// Reusable branch value stack
    branch_value_stack_buf: SmallVec<[RlpNode; 16]>,
}

impl RlpNodeBuffers {
    /// Creates a new instance of buffers with the given path on the stack.
    fn new_with_path(path: Nibbles) -> Self {
        Self {
            path_stack: vec![(path, None)],
            rlp_node_stack: Vec::new(),
            branch_child_buf: SmallVec::<[Nibbles; 16]>::new_const(),
            branch_value_stack_buf: SmallVec::<[RlpNode; 16]>::new_const(),
        }
    }
}

/// The aggregation of sparse trie updates.
#[derive(Debug, Clone, Default, PartialEq, Eq)]
pub struct SparseTrieUpdates {
    pub(crate) updated_nodes: HashMap<Nibbles, BranchNodeCompact>,
    pub(crate) removed_nodes: HashSet<Nibbles>,
    pub(crate) wiped: bool,
}

impl SparseTrieUpdates {
    /// Create new wiped sparse trie updates.
    pub fn wiped() -> Self {
        Self { wiped: true, ..Default::default() }
    }
}

#[cfg(test)]
mod tests {
    use super::*;
    use alloy_primitives::{map::HashSet, U256};
    use alloy_rlp::Encodable;
    use assert_matches::assert_matches;
    use itertools::Itertools;
    use prop::sample::SizeRange;
    use proptest::prelude::*;
    use proptest_arbitrary_interop::arb;
    use rand::seq::IteratorRandom;
    use reth_primitives_traits::Account;
    use reth_trie::{
        hashed_cursor::{noop::NoopHashedAccountCursor, HashedPostStateAccountCursor},
        node_iter::{TrieElement, TrieNodeIter},
        trie_cursor::noop::NoopAccountTrieCursor,
        walker::TrieWalker,
        BranchNode, ExtensionNode, HashedPostState, LeafNode, TrieAccount,
    };
    use reth_trie_common::{
        proof::{ProofNodes, ProofRetainer},
        HashBuilder,
    };
    use std::collections::BTreeMap;

    /// Pad nibbles to the length of a B256 hash with zeros on the left.
    fn pad_nibbles_left(nibbles: Nibbles) -> Nibbles {
        let mut base =
            Nibbles::from_nibbles_unchecked(vec![0; B256::len_bytes() * 2 - nibbles.len()]);
        base.extend_from_slice_unchecked(&nibbles);
        base
    }

    /// Pad nibbles to the length of a B256 hash with zeros on the right.
    fn pad_nibbles_right(mut nibbles: Nibbles) -> Nibbles {
        nibbles.extend_from_slice_unchecked(&vec![0; B256::len_bytes() * 2 - nibbles.len()]);
        nibbles
    }

    /// Calculate the state root by feeding the provided state to the hash builder and retaining the
    /// proofs for the provided targets.
    ///
    /// Returns the state root and the retained proof nodes.
    fn run_hash_builder(
        state: impl IntoIterator<Item = (Nibbles, Account)> + Clone,
        proof_targets: impl IntoIterator<Item = Nibbles>,
    ) -> HashBuilder {
        let mut account_rlp = Vec::new();

        let mut hash_builder = HashBuilder::default()
            .with_updates(true)
            .with_proof_retainer(ProofRetainer::from_iter(proof_targets));

        let mut prefix_set = PrefixSetMut::default();
        prefix_set.extend_keys(state.clone().into_iter().map(|(nibbles, _)| nibbles));
        let walker = TrieWalker::new(NoopAccountTrieCursor::default(), prefix_set.freeze())
            .with_deletions_retained(true);
        let hashed_post_state = HashedPostState::default()
            .with_accounts(state.into_iter().map(|(nibbles, account)| {
                (nibbles.pack().into_inner().unwrap().into(), Some(account))
            }))
            .into_sorted();
        let mut node_iter = TrieNodeIter::new(
            walker,
            HashedPostStateAccountCursor::new(
                NoopHashedAccountCursor::default(),
                hashed_post_state.accounts(),
            ),
        );

        while let Some(node) = node_iter.try_next().unwrap() {
            match node {
                TrieElement::Branch(branch) => {
                    hash_builder.add_branch(branch.key, branch.value, branch.children_are_in_trie);
                }
                TrieElement::Leaf(key, account) => {
                    let account = TrieAccount::from((account, EMPTY_ROOT_HASH));
                    account.encode(&mut account_rlp);

                    hash_builder.add_leaf(Nibbles::unpack(key), &account_rlp);
                    account_rlp.clear();
                }
            }
        }
        hash_builder.root();

        hash_builder
    }

    /// Assert that the sparse trie nodes and the proof nodes from the hash builder are equal.
    fn assert_eq_sparse_trie_proof_nodes(
        sparse_trie: &RevealedSparseTrie,
        proof_nodes: ProofNodes,
    ) {
        let proof_nodes = proof_nodes
            .into_nodes_sorted()
            .into_iter()
            .map(|(path, node)| (path, TrieNode::decode(&mut node.as_ref()).unwrap()));

        let sparse_nodes = sparse_trie.nodes.iter().sorted_by_key(|(path, _)| *path);

        for ((proof_node_path, proof_node), (sparse_node_path, sparse_node)) in
            proof_nodes.zip(sparse_nodes)
        {
            assert_eq!(&proof_node_path, sparse_node_path);

            let equals = match (&proof_node, &sparse_node) {
                // Both nodes are empty
                (TrieNode::EmptyRoot, SparseNode::Empty) => true,
                // Both nodes are branches and have the same state mask
                (
                    TrieNode::Branch(BranchNode { state_mask: proof_state_mask, .. }),
                    SparseNode::Branch { state_mask: sparse_state_mask, .. },
                ) => proof_state_mask == sparse_state_mask,
                // Both nodes are extensions and have the same key
                (
                    TrieNode::Extension(ExtensionNode { key: proof_key, .. }),
                    SparseNode::Extension { key: sparse_key, .. },
                ) |
                // Both nodes are leaves and have the same key
                (
                    TrieNode::Leaf(LeafNode { key: proof_key, .. }),
                    SparseNode::Leaf { key: sparse_key, .. },
                ) => proof_key == sparse_key,
                // Empty and hash nodes are specific to the sparse trie, skip them
                (_, SparseNode::Empty | SparseNode::Hash(_)) => continue,
                _ => false,
            };
            assert!(equals, "proof node: {:?}, sparse node: {:?}", proof_node, sparse_node);
        }
    }

    #[test]
    fn sparse_trie_is_blind() {
        assert!(SparseTrie::default().is_blind());
        assert!(!SparseTrie::revealed_empty().is_blind());
    }

    #[test]
    fn sparse_trie_empty_update_one() {
        let key = Nibbles::unpack(B256::with_last_byte(42));
        let value = || Account::default();
        let value_encoded = || {
            let mut account_rlp = Vec::new();
            TrieAccount::from((value(), EMPTY_ROOT_HASH)).encode(&mut account_rlp);
            account_rlp
        };

        let mut hash_builder = run_hash_builder([(key.clone(), value())], [key.clone()]);

        let mut sparse = RevealedSparseTrie::default().with_updates(true);
        sparse.update_leaf(key, value_encoded()).unwrap();
        let sparse_root = sparse.root();
        let sparse_updates = sparse.take_updates();

        assert_eq!(sparse_root, hash_builder.root());
        assert_eq!(sparse_updates.updated_nodes, hash_builder.updated_branch_nodes.take().unwrap());
        assert_eq_sparse_trie_proof_nodes(&sparse, hash_builder.take_proof_nodes());
    }

    #[test]
    fn sparse_trie_empty_update_multiple_lower_nibbles() {
        reth_tracing::init_test_tracing();

        let paths = (0..=16).map(|b| Nibbles::unpack(B256::with_last_byte(b))).collect::<Vec<_>>();
        let value = || Account::default();
        let value_encoded = || {
            let mut account_rlp = Vec::new();
            TrieAccount::from((value(), EMPTY_ROOT_HASH)).encode(&mut account_rlp);
            account_rlp
        };

        let mut hash_builder = run_hash_builder(
            paths.iter().cloned().zip(std::iter::repeat_with(value)),
            paths.clone(),
        );

        let mut sparse = RevealedSparseTrie::default().with_updates(true);
        for path in &paths {
            sparse.update_leaf(path.clone(), value_encoded()).unwrap();
        }
        let sparse_root = sparse.root();
        let sparse_updates = sparse.take_updates();

        assert_eq!(sparse_root, hash_builder.root());
        assert_eq!(sparse_updates.updated_nodes, hash_builder.updated_branch_nodes.take().unwrap());
        assert_eq_sparse_trie_proof_nodes(&sparse, hash_builder.take_proof_nodes());
    }

    #[test]
    fn sparse_trie_empty_update_multiple_upper_nibbles() {
        let paths = (239..=255).map(|b| Nibbles::unpack(B256::repeat_byte(b))).collect::<Vec<_>>();
        let value = || Account::default();
        let value_encoded = || {
            let mut account_rlp = Vec::new();
            TrieAccount::from((value(), EMPTY_ROOT_HASH)).encode(&mut account_rlp);
            account_rlp
        };

        let mut hash_builder = run_hash_builder(
            paths.iter().cloned().zip(std::iter::repeat_with(value)),
            paths.clone(),
        );

        let mut sparse = RevealedSparseTrie::default().with_updates(true);
        for path in &paths {
            sparse.update_leaf(path.clone(), value_encoded()).unwrap();
        }
        let sparse_root = sparse.root();
        let sparse_updates = sparse.take_updates();

        assert_eq!(sparse_root, hash_builder.root());
        assert_eq!(sparse_updates.updated_nodes, hash_builder.updated_branch_nodes.take().unwrap());
        assert_eq_sparse_trie_proof_nodes(&sparse, hash_builder.take_proof_nodes());
    }

    #[test]
    fn sparse_trie_empty_update_multiple() {
        let paths = (0..=255)
            .map(|b| {
                Nibbles::unpack(if b % 2 == 0 {
                    B256::repeat_byte(b)
                } else {
                    B256::with_last_byte(b)
                })
            })
            .collect::<Vec<_>>();
        let value = || Account::default();
        let value_encoded = || {
            let mut account_rlp = Vec::new();
            TrieAccount::from((value(), EMPTY_ROOT_HASH)).encode(&mut account_rlp);
            account_rlp
        };

        let mut hash_builder = run_hash_builder(
            paths.iter().sorted_unstable().cloned().zip(std::iter::repeat_with(value)),
            paths.clone(),
        );

        let mut sparse = RevealedSparseTrie::default().with_updates(true);
        for path in &paths {
            sparse.update_leaf(path.clone(), value_encoded()).unwrap();
        }
        let sparse_root = sparse.root();
        let sparse_updates = sparse.take_updates();

        assert_eq!(sparse_root, hash_builder.root());
        pretty_assertions::assert_eq!(
            BTreeMap::from_iter(sparse_updates.updated_nodes),
            BTreeMap::from_iter(hash_builder.updated_branch_nodes.take().unwrap())
        );
        assert_eq_sparse_trie_proof_nodes(&sparse, hash_builder.take_proof_nodes());
    }

    #[test]
    fn sparse_trie_empty_update_repeated() {
        let paths = (0..=255).map(|b| Nibbles::unpack(B256::repeat_byte(b))).collect::<Vec<_>>();
        let old_value = Account { nonce: 1, ..Default::default() };
        let old_value_encoded = {
            let mut account_rlp = Vec::new();
            TrieAccount::from((old_value, EMPTY_ROOT_HASH)).encode(&mut account_rlp);
            account_rlp
        };
        let new_value = Account { nonce: 2, ..Default::default() };
        let new_value_encoded = {
            let mut account_rlp = Vec::new();
            TrieAccount::from((new_value, EMPTY_ROOT_HASH)).encode(&mut account_rlp);
            account_rlp
        };

        let mut hash_builder = run_hash_builder(
            paths.iter().cloned().zip(std::iter::repeat_with(|| old_value)),
            paths.clone(),
        );

        let mut sparse = RevealedSparseTrie::default().with_updates(true);
        for path in &paths {
            sparse.update_leaf(path.clone(), old_value_encoded.clone()).unwrap();
        }
        let sparse_root = sparse.root();
        let sparse_updates = sparse.updates_ref();

        assert_eq!(sparse_root, hash_builder.root());
        assert_eq!(sparse_updates.updated_nodes, hash_builder.updated_branch_nodes.take().unwrap());
        assert_eq_sparse_trie_proof_nodes(&sparse, hash_builder.take_proof_nodes());

        let mut hash_builder = run_hash_builder(
            paths.iter().cloned().zip(std::iter::repeat_with(|| new_value)),
            paths.clone(),
        );

        for path in &paths {
            sparse.update_leaf(path.clone(), new_value_encoded.clone()).unwrap();
        }
        let sparse_root = sparse.root();
        let sparse_updates = sparse.take_updates();

        assert_eq!(sparse_root, hash_builder.root());
        assert_eq!(sparse_updates.updated_nodes, hash_builder.updated_branch_nodes.take().unwrap());
        assert_eq_sparse_trie_proof_nodes(&sparse, hash_builder.take_proof_nodes());
    }

    #[test]
    fn sparse_trie_remove_leaf() {
        reth_tracing::init_test_tracing();

        let mut sparse = RevealedSparseTrie::default();

        let value = alloy_rlp::encode_fixed_size(&U256::ZERO).to_vec();

        sparse
            .update_leaf(Nibbles::from_nibbles([0x5, 0x0, 0x2, 0x3, 0x1]), value.clone())
            .unwrap();
        sparse
            .update_leaf(Nibbles::from_nibbles([0x5, 0x0, 0x2, 0x3, 0x3]), value.clone())
            .unwrap();
        sparse
            .update_leaf(Nibbles::from_nibbles([0x5, 0x2, 0x0, 0x1, 0x3]), value.clone())
            .unwrap();
        sparse
            .update_leaf(Nibbles::from_nibbles([0x5, 0x3, 0x1, 0x0, 0x2]), value.clone())
            .unwrap();
        sparse
            .update_leaf(Nibbles::from_nibbles([0x5, 0x3, 0x3, 0x0, 0x2]), value.clone())
            .unwrap();
        sparse.update_leaf(Nibbles::from_nibbles([0x5, 0x3, 0x3, 0x2, 0x0]), value).unwrap();

        // Extension (Key = 5)
        // └── Branch (Mask = 1011)
        //     ├── 0 -> Extension (Key = 23)
        //     │        └── Branch (Mask = 0101)
        //     │              ├── 1 -> Leaf (Key = 1, Path = 50231)
        //     │              └── 3 -> Leaf (Key = 3, Path = 50233)
        //     ├── 2 -> Leaf (Key = 013, Path = 52013)
        //     └── 3 -> Branch (Mask = 0101)
        //                ├── 1 -> Leaf (Key = 3102, Path = 53102)
        //                └── 3 -> Branch (Mask = 1010)
        //                       ├── 0 -> Leaf (Key = 3302, Path = 53302)
        //                       └── 2 -> Leaf (Key = 3320, Path = 53320)
        pretty_assertions::assert_eq!(
            sparse.nodes.clone().into_iter().collect::<BTreeMap<_, _>>(),
            BTreeMap::from_iter([
                (Nibbles::default(), SparseNode::new_ext(Nibbles::from_nibbles([0x5]))),
                (Nibbles::from_nibbles([0x5]), SparseNode::new_branch(0b1101.into())),
                (
                    Nibbles::from_nibbles([0x5, 0x0]),
                    SparseNode::new_ext(Nibbles::from_nibbles([0x2, 0x3]))
                ),
                (
                    Nibbles::from_nibbles([0x5, 0x0, 0x2, 0x3]),
                    SparseNode::new_branch(0b1010.into())
                ),
                (
                    Nibbles::from_nibbles([0x5, 0x0, 0x2, 0x3, 0x1]),
                    SparseNode::new_leaf(Nibbles::default())
                ),
                (
                    Nibbles::from_nibbles([0x5, 0x0, 0x2, 0x3, 0x3]),
                    SparseNode::new_leaf(Nibbles::default())
                ),
                (
                    Nibbles::from_nibbles([0x5, 0x2]),
                    SparseNode::new_leaf(Nibbles::from_nibbles([0x0, 0x1, 0x3]))
                ),
                (Nibbles::from_nibbles([0x5, 0x3]), SparseNode::new_branch(0b1010.into())),
                (
                    Nibbles::from_nibbles([0x5, 0x3, 0x1]),
                    SparseNode::new_leaf(Nibbles::from_nibbles([0x0, 0x2]))
                ),
                (Nibbles::from_nibbles([0x5, 0x3, 0x3]), SparseNode::new_branch(0b0101.into())),
                (
                    Nibbles::from_nibbles([0x5, 0x3, 0x3, 0x0]),
                    SparseNode::new_leaf(Nibbles::from_nibbles([0x2]))
                ),
                (
                    Nibbles::from_nibbles([0x5, 0x3, 0x3, 0x2]),
                    SparseNode::new_leaf(Nibbles::from_nibbles([0x0]))
                )
            ])
        );

        sparse
            .remove_leaf(&Nibbles::from_nibbles([0x5, 0x2, 0x0, 0x1, 0x3]), |_| unreachable!())
            .unwrap();

        // Extension (Key = 5)
        // └── Branch (Mask = 1001)
        //     ├── 0 -> Extension (Key = 23)
        //     │        └── Branch (Mask = 0101)
        //     │              ├── 1 -> Leaf (Key = 0231, Path = 50231)
        //     │              └── 3 -> Leaf (Key = 0233, Path = 50233)
        //     └── 3 -> Branch (Mask = 0101)
        //                ├── 1 -> Leaf (Key = 3102, Path = 53102)
        //                └── 3 -> Branch (Mask = 1010)
        //                       ├── 0 -> Leaf (Key = 3302, Path = 53302)
        //                       └── 2 -> Leaf (Key = 3320, Path = 53320)
        pretty_assertions::assert_eq!(
            sparse.nodes.clone().into_iter().collect::<BTreeMap<_, _>>(),
            BTreeMap::from_iter([
                (Nibbles::default(), SparseNode::new_ext(Nibbles::from_nibbles([0x5]))),
                (Nibbles::from_nibbles([0x5]), SparseNode::new_branch(0b1001.into())),
                (
                    Nibbles::from_nibbles([0x5, 0x0]),
                    SparseNode::new_ext(Nibbles::from_nibbles([0x2, 0x3]))
                ),
                (
                    Nibbles::from_nibbles([0x5, 0x0, 0x2, 0x3]),
                    SparseNode::new_branch(0b1010.into())
                ),
                (
                    Nibbles::from_nibbles([0x5, 0x0, 0x2, 0x3, 0x1]),
                    SparseNode::new_leaf(Nibbles::default())
                ),
                (
                    Nibbles::from_nibbles([0x5, 0x0, 0x2, 0x3, 0x3]),
                    SparseNode::new_leaf(Nibbles::default())
                ),
                (Nibbles::from_nibbles([0x5, 0x3]), SparseNode::new_branch(0b1010.into())),
                (
                    Nibbles::from_nibbles([0x5, 0x3, 0x1]),
                    SparseNode::new_leaf(Nibbles::from_nibbles([0x0, 0x2]))
                ),
                (Nibbles::from_nibbles([0x5, 0x3, 0x3]), SparseNode::new_branch(0b0101.into())),
                (
                    Nibbles::from_nibbles([0x5, 0x3, 0x3, 0x0]),
                    SparseNode::new_leaf(Nibbles::from_nibbles([0x2]))
                ),
                (
                    Nibbles::from_nibbles([0x5, 0x3, 0x3, 0x2]),
                    SparseNode::new_leaf(Nibbles::from_nibbles([0x0]))
                )
            ])
        );

        sparse
            .remove_leaf(&Nibbles::from_nibbles([0x5, 0x0, 0x2, 0x3, 0x1]), |_| unreachable!())
            .unwrap();

        // Extension (Key = 5)
        // └── Branch (Mask = 1001)
        //     ├── 0 -> Leaf (Key = 0233, Path = 50233)
        //     └── 3 -> Branch (Mask = 0101)
        //                ├── 1 -> Leaf (Key = 3102, Path = 53102)
        //                └── 3 -> Branch (Mask = 1010)
        //                       ├── 0 -> Leaf (Key = 3302, Path = 53302)
        //                       └── 2 -> Leaf (Key = 3320, Path = 53320)
        pretty_assertions::assert_eq!(
            sparse.nodes.clone().into_iter().collect::<BTreeMap<_, _>>(),
            BTreeMap::from_iter([
                (Nibbles::default(), SparseNode::new_ext(Nibbles::from_nibbles([0x5]))),
                (Nibbles::from_nibbles([0x5]), SparseNode::new_branch(0b1001.into())),
                (
                    Nibbles::from_nibbles([0x5, 0x0]),
                    SparseNode::new_leaf(Nibbles::from_nibbles([0x2, 0x3, 0x3]))
                ),
                (Nibbles::from_nibbles([0x5, 0x3]), SparseNode::new_branch(0b1010.into())),
                (
                    Nibbles::from_nibbles([0x5, 0x3, 0x1]),
                    SparseNode::new_leaf(Nibbles::from_nibbles([0x0, 0x2]))
                ),
                (Nibbles::from_nibbles([0x5, 0x3, 0x3]), SparseNode::new_branch(0b0101.into())),
                (
                    Nibbles::from_nibbles([0x5, 0x3, 0x3, 0x0]),
                    SparseNode::new_leaf(Nibbles::from_nibbles([0x2]))
                ),
                (
                    Nibbles::from_nibbles([0x5, 0x3, 0x3, 0x2]),
                    SparseNode::new_leaf(Nibbles::from_nibbles([0x0]))
                )
            ])
        );

        sparse
            .remove_leaf(&Nibbles::from_nibbles([0x5, 0x3, 0x1, 0x0, 0x2]), |_| unreachable!())
            .unwrap();

        // Extension (Key = 5)
        // └── Branch (Mask = 1001)
        //     ├── 0 -> Leaf (Key = 0233, Path = 50233)
        //     └── 3 -> Branch (Mask = 1010)
        //                ├── 0 -> Leaf (Key = 3302, Path = 53302)
        //                └── 2 -> Leaf (Key = 3320, Path = 53320)
        pretty_assertions::assert_eq!(
            sparse.nodes.clone().into_iter().collect::<BTreeMap<_, _>>(),
            BTreeMap::from_iter([
                (Nibbles::default(), SparseNode::new_ext(Nibbles::from_nibbles([0x5]))),
                (Nibbles::from_nibbles([0x5]), SparseNode::new_branch(0b1001.into())),
                (
                    Nibbles::from_nibbles([0x5, 0x0]),
                    SparseNode::new_leaf(Nibbles::from_nibbles([0x2, 0x3, 0x3]))
                ),
                (
                    Nibbles::from_nibbles([0x5, 0x3]),
                    SparseNode::new_ext(Nibbles::from_nibbles([0x3]))
                ),
                (Nibbles::from_nibbles([0x5, 0x3, 0x3]), SparseNode::new_branch(0b0101.into())),
                (
                    Nibbles::from_nibbles([0x5, 0x3, 0x3, 0x0]),
                    SparseNode::new_leaf(Nibbles::from_nibbles([0x2]))
                ),
                (
                    Nibbles::from_nibbles([0x5, 0x3, 0x3, 0x2]),
                    SparseNode::new_leaf(Nibbles::from_nibbles([0x0]))
                )
            ])
        );

        sparse
            .remove_leaf(&Nibbles::from_nibbles([0x5, 0x3, 0x3, 0x2, 0x0]), |_| unreachable!())
            .unwrap();

        // Extension (Key = 5)
        // └── Branch (Mask = 1001)
        //     ├── 0 -> Leaf (Key = 0233, Path = 50233)
        //     └── 3 -> Leaf (Key = 3302, Path = 53302)
        pretty_assertions::assert_eq!(
            sparse.nodes.clone().into_iter().collect::<BTreeMap<_, _>>(),
            BTreeMap::from_iter([
                (Nibbles::default(), SparseNode::new_ext(Nibbles::from_nibbles([0x5]))),
                (Nibbles::from_nibbles([0x5]), SparseNode::new_branch(0b1001.into())),
                (
                    Nibbles::from_nibbles([0x5, 0x0]),
                    SparseNode::new_leaf(Nibbles::from_nibbles([0x2, 0x3, 0x3]))
                ),
                (
                    Nibbles::from_nibbles([0x5, 0x3]),
                    SparseNode::new_leaf(Nibbles::from_nibbles([0x3, 0x0, 0x2]))
                ),
            ])
        );

        sparse
            .remove_leaf(&Nibbles::from_nibbles([0x5, 0x0, 0x2, 0x3, 0x3]), |_| unreachable!())
            .unwrap();

        // Leaf (Key = 53302)
        pretty_assertions::assert_eq!(
            sparse.nodes.clone().into_iter().collect::<BTreeMap<_, _>>(),
            BTreeMap::from_iter([(
                Nibbles::default(),
                SparseNode::new_leaf(Nibbles::from_nibbles([0x5, 0x3, 0x3, 0x0, 0x2]))
            ),])
        );

        sparse
            .remove_leaf(&Nibbles::from_nibbles([0x5, 0x3, 0x3, 0x0, 0x2]), |_| unreachable!())
            .unwrap();

        // Empty
        pretty_assertions::assert_eq!(
            sparse.nodes.clone().into_iter().collect::<BTreeMap<_, _>>(),
            BTreeMap::from_iter([(Nibbles::default(), SparseNode::Empty)])
        );
    }

    #[test]
    fn sparse_trie_remove_leaf_blinded_error() {
        let leaf = LeafNode::new(
            Nibbles::default(),
            alloy_rlp::encode_fixed_size(&U256::from(1)).to_vec(),
        );
        let branch = TrieNode::Branch(BranchNode::new(
            vec![
                RlpNode::word_rlp(&B256::repeat_byte(1)),
                RlpNode::from_raw_rlp(&alloy_rlp::encode(leaf.clone())).unwrap(),
            ],
            TrieMask::new(0b11),
        ));

        let mut sparse = RevealedSparseTrie::from_root(branch.clone(), false).unwrap();

        // Reveal a branch node and one of its children
        //
        // Branch (Mask = 11)
        // ├── 0 -> Hash (Path = 0)
        // └── 1 -> Leaf (Path = 1)
        sparse.reveal_node(Nibbles::default(), branch).unwrap();
        sparse.reveal_node(Nibbles::from_nibbles([0x1]), TrieNode::Leaf(leaf)).unwrap();

        // Removing a blinded leaf should result in an error
        assert_matches!(
            sparse.remove_leaf(&Nibbles::from_nibbles([0x0]), |_| unreachable!()),
            Err(SparseTrieError::BlindedNode { path, hash }) if path == Nibbles::from_nibbles([0x0]) && hash == B256::repeat_byte(1)
        );
    }

    #[test]
    fn sparse_trie_remove_leaf_blinded_fetch() {
        let revealed_leaf = LeafNode::new(
            Nibbles::default(),
            alloy_rlp::encode_fixed_size(&U256::from(1)).to_vec(),
        );
        let blinded_leaf = LeafNode::new(
            Nibbles::default(),
            alloy_rlp::encode_fixed_size(&U256::from(2)).to_vec(),
        );
        let branch = TrieNode::Branch(BranchNode::new(
            vec![
                RlpNode::word_rlp(&B256::repeat_byte(1)),
                RlpNode::from_raw_rlp(&alloy_rlp::encode(revealed_leaf.clone())).unwrap(),
            ],
            TrieMask::new(0b11),
        ));

        let mut sparse = RevealedSparseTrie::from_root(branch.clone(), false).unwrap();

        // Reveal a branch node and one of its children
        //
        // Branch (Mask = 11)
        // ├── 0 -> Hash (Path = 0)
        // └── 1 -> Leaf (Path = 1)
        sparse.reveal_node(Nibbles::default(), branch).unwrap();
        sparse.reveal_node(Nibbles::from_nibbles([0x1]), TrieNode::Leaf(revealed_leaf)).unwrap();

        // Removing a blinded leaf should result in an error
        let mut fetch_called = false;
        let result = sparse.remove_leaf(&Nibbles::from_nibbles([0x1]), |_| {
            fetch_called = true;
            let mut buf = Vec::new();
            blinded_leaf.encode(&mut buf);
            Some(buf.into())
        });
        assert!(fetch_called);
        assert_matches!(result, Ok(()));
    }
    #[allow(clippy::type_complexity)]
    #[test]
    fn sparse_trie_fuzz() {
        // Having only the first 3 nibbles set, we narrow down the range of keys
        // to 4096 different hashes. It allows us to generate collisions more likely
        // to test the sparse trie updates.
        const KEY_NIBBLES_LEN: usize = 3;

        fn test(updates: Vec<(HashMap<Nibbles, Account>, HashSet<Nibbles>)>) {
            {
                let mut state = BTreeMap::default();
                let mut sparse = RevealedSparseTrie::default().with_updates(true);

                for (update, keys_to_delete) in updates {
                    // Insert state updates into the sparse trie and calculate the root
                    for (key, account) in update.clone() {
                        let account = TrieAccount::from((account, EMPTY_ROOT_HASH));
                        let mut account_rlp = Vec::new();
                        account.encode(&mut account_rlp);
                        sparse.update_leaf(key, account_rlp).unwrap();
                    }
                    // We need to clone the sparse trie, so that all updated branch nodes are
                    // preserved, and not only those that were changed after the last call to
                    // `root()`.
                    let mut updated_sparse = sparse.clone();
                    let sparse_root = updated_sparse.root();
                    let sparse_updates = updated_sparse.take_updates();

                    // Insert state updates into the hash builder and calculate the root
                    state.extend(update);
                    let mut hash_builder =
                        run_hash_builder(state.clone(), state.keys().cloned().collect::<Vec<_>>());

                    // Assert that the sparse trie root matches the hash builder root
                    assert_eq!(sparse_root, hash_builder.root());
                    // Assert that the sparse trie updates match the hash builder updates
                    pretty_assertions::assert_eq!(
                        sparse_updates.updated_nodes,
                        hash_builder.updated_branch_nodes.take().unwrap()
                    );
                    // Assert that the sparse trie nodes match the hash builder proof nodes
                    assert_eq_sparse_trie_proof_nodes(
                        &updated_sparse,
                        hash_builder.take_proof_nodes(),
                    );

                    // Delete some keys from both the hash builder and the sparse trie and check
                    // that the sparse trie root still matches the hash builder root
                    for key in keys_to_delete {
                        state.remove(&key).unwrap();
                        sparse.remove_leaf(&key, |_| unreachable!()).unwrap();
                    }

                    // We need to clone the sparse trie, so that all updated branch nodes are
                    // preserved, and not only those that were changed after the last call to
                    // `root()`.
                    let mut updated_sparse = sparse.clone();
                    let sparse_root = updated_sparse.root();
                    let sparse_updates = updated_sparse.take_updates();

                    let mut hash_builder =
                        run_hash_builder(state.clone(), state.keys().cloned().collect::<Vec<_>>());

                    // Assert that the sparse trie root matches the hash builder root
                    assert_eq!(sparse_root, hash_builder.root());
                    // Assert that the sparse trie updates match the hash builder updates
                    pretty_assertions::assert_eq!(
                        sparse_updates.updated_nodes,
                        hash_builder.updated_branch_nodes.take().unwrap()
                    );
                    // Assert that the sparse trie nodes match the hash builder proof nodes
                    assert_eq_sparse_trie_proof_nodes(
                        &updated_sparse,
                        hash_builder.take_proof_nodes(),
                    );
                }
            }
        }

        fn transform_updates(
            updates: Vec<HashMap<Nibbles, Account>>,
            mut rng: impl Rng,
        ) -> Vec<(HashMap<Nibbles, Account>, HashSet<Nibbles>)> {
            let mut keys = HashSet::new();
            updates
                .into_iter()
                .map(|update| {
                    keys.extend(update.keys().cloned());

                    let keys_to_delete_len = update.len() / 2;
                    let keys_to_delete = (0..keys_to_delete_len)
                        .map(|_| {
                            let key = keys.iter().choose(&mut rng).unwrap().clone();
                            keys.take(&key).unwrap()
                        })
                        .collect();

                    (update, keys_to_delete)
                })
                .collect::<Vec<_>>()
        }

        proptest!(ProptestConfig::with_cases(10), |(
            updates in proptest::collection::vec(
                proptest::collection::hash_map(
                    any_with::<Nibbles>(SizeRange::new(KEY_NIBBLES_LEN..=KEY_NIBBLES_LEN)).prop_map(pad_nibbles_right),
                    arb::<Account>(),
                    1..100,
                ).prop_map(HashMap::from_iter),
                1..100,
            ).prop_perturb(transform_updates)
        )| {
            test(updates)
        });
    }

    /// We have three leaves that share the same prefix: 0x00, 0x01 and 0x02. Hash builder trie has
    /// only nodes 0x00 and 0x01, and we have proofs for them. Node B is new and inserted in the
    /// sparse trie first.
    ///
    /// 1. Reveal the hash builder proof to leaf 0x00 in the sparse trie.
    /// 2. Insert leaf 0x01 into the sparse trie.
    /// 3. Reveal the hash builder proof to leaf 0x02 in the sparse trie.
    ///
    /// The hash builder proof to the leaf 0x02 didn't have the leaf 0x01 at the corresponding
    /// nibble of the branch node, so we need to adjust the branch node instead of fully
    /// replacing it.
    #[test]
    fn sparse_trie_reveal_node_1() {
        let key1 = || pad_nibbles_right(Nibbles::from_nibbles_unchecked([0x00]));
        let key2 = || pad_nibbles_right(Nibbles::from_nibbles_unchecked([0x01]));
        let key3 = || pad_nibbles_right(Nibbles::from_nibbles_unchecked([0x02]));
        let value = || Account::default();
        let value_encoded = || {
            let mut account_rlp = Vec::new();
            TrieAccount::from((value(), EMPTY_ROOT_HASH)).encode(&mut account_rlp);
            account_rlp
        };

        // Generate the proof for the root node and initialize the sparse trie with it
        let proof_nodes =
            run_hash_builder([(key1(), value()), (key3(), value())], [Nibbles::default()])
                .take_proof_nodes();
        let mut sparse = RevealedSparseTrie::from_root(
            TrieNode::decode(&mut &proof_nodes.nodes_sorted()[0].1[..]).unwrap(),
            false,
        )
        .unwrap();

        // Generate the proof for the first key and reveal it in the sparse trie
        let proof_nodes =
            run_hash_builder([(key1(), value()), (key3(), value())], [key1()]).take_proof_nodes();
        for (path, node) in proof_nodes.nodes_sorted() {
            sparse.reveal_node(path, TrieNode::decode(&mut &node[..]).unwrap()).unwrap();
        }

        // Check that the branch node exists with only two nibbles set
        assert_eq!(
            sparse.nodes.get(&Nibbles::default()),
            Some(&SparseNode::new_branch(0b101.into()))
        );

        // Insert the leaf for the second key
        sparse.update_leaf(key2(), value_encoded()).unwrap();

        // Check that the branch node was updated and another nibble was set
        assert_eq!(
            sparse.nodes.get(&Nibbles::default()),
            Some(&SparseNode::new_branch(0b111.into()))
        );

        // Generate the proof for the third key and reveal it in the sparse trie
        let proof_nodes_3 =
            run_hash_builder([(key1(), value()), (key3(), value())], [key3()]).take_proof_nodes();
        for (path, node) in proof_nodes_3.nodes_sorted() {
            sparse.reveal_node(path, TrieNode::decode(&mut &node[..]).unwrap()).unwrap();
        }

        // Check that nothing changed in the branch node
        assert_eq!(
            sparse.nodes.get(&Nibbles::default()),
            Some(&SparseNode::new_branch(0b111.into()))
        );

        // Generate the nodes for the full trie with all three key using the hash builder, and
        // compare them to the sparse trie
        let proof_nodes = run_hash_builder(
            [(key1(), value()), (key2(), value()), (key3(), value())],
            [key1(), key2(), key3()],
        )
        .take_proof_nodes();

        assert_eq_sparse_trie_proof_nodes(&sparse, proof_nodes);
    }

    /// We have three leaves: 0x0000, 0x0101, and 0x0102. Hash builder trie has all nodes, and we
    /// have proofs for them.
    ///
    /// 1. Reveal the hash builder proof to leaf 0x00 in the sparse trie.
    /// 2. Remove leaf 0x00 from the sparse trie (that will remove the branch node and create an
    ///    extension node with the key 0x0000).
    /// 3. Reveal the hash builder proof to leaf 0x0101 in the sparse trie.
    ///
    /// The hash builder proof to the leaf 0x0101 had a branch node in the path, but we turned it
    /// into an extension node, so it should ignore this node.
    #[test]
    fn sparse_trie_reveal_node_2() {
        let key1 = || pad_nibbles_right(Nibbles::from_nibbles_unchecked([0x00, 0x00]));
        let key2 = || pad_nibbles_right(Nibbles::from_nibbles_unchecked([0x01, 0x01]));
        let key3 = || pad_nibbles_right(Nibbles::from_nibbles_unchecked([0x01, 0x02]));
        let value = || Account::default();

        // Generate the proof for the root node and initialize the sparse trie with it
        let proof_nodes = run_hash_builder(
            [(key1(), value()), (key2(), value()), (key3(), value())],
            [Nibbles::default()],
        )
        .take_proof_nodes();
        let mut sparse = RevealedSparseTrie::from_root(
            TrieNode::decode(&mut &proof_nodes.nodes_sorted()[0].1[..]).unwrap(),
            false,
        )
        .unwrap();

        // Generate the proof for the children of the root branch node and reveal it in the sparse
        // trie
        let proof_nodes = run_hash_builder(
            [(key1(), value()), (key2(), value()), (key3(), value())],
            [key1(), Nibbles::from_nibbles_unchecked([0x01])],
        )
        .take_proof_nodes();
        for (path, node) in proof_nodes.nodes_sorted() {
            sparse.reveal_node(path, TrieNode::decode(&mut &node[..]).unwrap()).unwrap();
        }

        // Check that the branch node exists
        assert_eq!(
            sparse.nodes.get(&Nibbles::default()),
            Some(&SparseNode::new_branch(0b11.into()))
        );

        // Remove the leaf for the first key
        sparse.remove_leaf(&key1(), |_| unreachable!()).unwrap();

        // Check that the branch node was turned into an extension node
        assert_eq!(
            sparse.nodes.get(&Nibbles::default()),
            Some(&SparseNode::new_ext(Nibbles::from_nibbles_unchecked([0x01])))
        );

        // Generate the proof for the third key and reveal it in the sparse trie
        let proof_nodes =
            run_hash_builder([(key1(), value()), (key2(), value()), (key3(), value())], [key2()])
                .take_proof_nodes();
        for (path, node) in proof_nodes.nodes_sorted() {
            sparse.reveal_node(path, TrieNode::decode(&mut &node[..]).unwrap()).unwrap();
        }

        // Check that nothing changed in the extension node
        assert_eq!(
            sparse.nodes.get(&Nibbles::default()),
            Some(&SparseNode::new_ext(Nibbles::from_nibbles_unchecked([0x01])))
        );
    }

    /// We have two leaves that share the same prefix: 0x0001 and 0x0002, and a leaf with a
    /// different prefix: 0x0100. Hash builder trie has only the first two leaves, and we have
    /// proofs for them.
    ///
    /// 1. Insert the leaf 0x0100 into the sparse trie, and check that the root extensino node was
    ///    turned into a branch node.
    /// 2. Reveal the leaf 0x0001 in the sparse trie, and check that the root branch node wasn't
    ///    overwritten with the extension node from the proof.
    #[test]
    fn sparse_trie_reveal_node_3() {
        let key1 = || pad_nibbles_right(Nibbles::from_nibbles_unchecked([0x00, 0x01]));
        let key2 = || pad_nibbles_right(Nibbles::from_nibbles_unchecked([0x00, 0x02]));
        let key3 = || pad_nibbles_right(Nibbles::from_nibbles_unchecked([0x01, 0x00]));
        let value = || Account::default();
        let value_encoded = || {
            let mut account_rlp = Vec::new();
            TrieAccount::from((value(), EMPTY_ROOT_HASH)).encode(&mut account_rlp);
            account_rlp
        };

        // Generate the proof for the root node and initialize the sparse trie with it
        let proof_nodes =
            run_hash_builder([(key1(), value()), (key2(), value())], [Nibbles::default()])
                .take_proof_nodes();
        let mut sparse = RevealedSparseTrie::from_root(
            TrieNode::decode(&mut &proof_nodes.nodes_sorted()[0].1[..]).unwrap(),
            false,
        )
        .unwrap();

        // Check that the root extension node exists
        assert_matches!(
            sparse.nodes.get(&Nibbles::default()),
            Some(SparseNode::Extension { key, hash: None }) if *key == Nibbles::from_nibbles([0x00])
        );

        // Insert the leaf with a different prefix
        sparse.update_leaf(key3(), value_encoded()).unwrap();

        // Check that the extension node was turned into a branch node
        assert_matches!(
            sparse.nodes.get(&Nibbles::default()),
            Some(SparseNode::Branch { state_mask, hash: None, store_in_db_trie: None }) if *state_mask == TrieMask::new(0b11)
        );

        // Generate the proof for the first key and reveal it in the sparse trie
        let proof_nodes =
            run_hash_builder([(key1(), value()), (key2(), value())], [key1()]).take_proof_nodes();
        for (path, node) in proof_nodes.nodes_sorted() {
            sparse.reveal_node(path, TrieNode::decode(&mut &node[..]).unwrap()).unwrap();
        }

        // Check that the branch node wasn't overwritten by the extension node in the proof
        assert_matches!(
            sparse.nodes.get(&Nibbles::default()),
            Some(SparseNode::Branch { state_mask, hash: None, store_in_db_trie: None }) if *state_mask == TrieMask::new(0b11)
        );
    }

    #[test]
    fn sparse_trie_get_changed_nodes_at_depth() {
        let mut sparse = RevealedSparseTrie::default();

        let value = alloy_rlp::encode_fixed_size(&U256::ZERO).to_vec();

        // Extension (Key = 5) – Level 0
        // └── Branch (Mask = 1011) – Level 1
        //     ├── 0 -> Extension (Key = 23) – Level 2
        //     │        └── Branch (Mask = 0101) – Level 3
        //     │              ├── 1 -> Leaf (Key = 1, Path = 50231) – Level 4
        //     │              └── 3 -> Leaf (Key = 3, Path = 50233) – Level 4
        //     ├── 2 -> Leaf (Key = 013, Path = 52013) – Level 2
        //     └── 3 -> Branch (Mask = 0101) – Level 2
        //                ├── 1 -> Leaf (Key = 3102, Path = 53102) – Level 3
        //                └── 3 -> Branch (Mask = 1010) – Level 3
        //                       ├── 0 -> Leaf (Key = 3302, Path = 53302) – Level 4
        //                       └── 2 -> Leaf (Key = 3320, Path = 53320) – Level 4
        sparse
            .update_leaf(Nibbles::from_nibbles([0x5, 0x0, 0x2, 0x3, 0x1]), value.clone())
            .unwrap();
        sparse
            .update_leaf(Nibbles::from_nibbles([0x5, 0x0, 0x2, 0x3, 0x3]), value.clone())
            .unwrap();
        sparse
            .update_leaf(Nibbles::from_nibbles([0x5, 0x2, 0x0, 0x1, 0x3]), value.clone())
            .unwrap();
        sparse
            .update_leaf(Nibbles::from_nibbles([0x5, 0x3, 0x1, 0x0, 0x2]), value.clone())
            .unwrap();
        sparse
            .update_leaf(Nibbles::from_nibbles([0x5, 0x3, 0x3, 0x0, 0x2]), value.clone())
            .unwrap();
        sparse.update_leaf(Nibbles::from_nibbles([0x5, 0x3, 0x3, 0x2, 0x0]), value).unwrap();

        assert_eq!(
            sparse.get_changed_nodes_at_depth(&mut PrefixSet::default(), 0),
            vec![Nibbles::default()]
        );
        assert_eq!(
            sparse.get_changed_nodes_at_depth(&mut PrefixSet::default(), 1),
            vec![Nibbles::from_nibbles_unchecked([0x5])]
        );
        assert_eq!(
            sparse.get_changed_nodes_at_depth(&mut PrefixSet::default(), 2),
            vec![
                Nibbles::from_nibbles_unchecked([0x5, 0x0]),
                Nibbles::from_nibbles_unchecked([0x5, 0x2]),
                Nibbles::from_nibbles_unchecked([0x5, 0x3])
            ]
        );
        assert_eq!(
            sparse.get_changed_nodes_at_depth(&mut PrefixSet::default(), 3),
            vec![
                Nibbles::from_nibbles_unchecked([0x5, 0x0, 0x2, 0x3]),
                Nibbles::from_nibbles_unchecked([0x5, 0x2]),
                Nibbles::from_nibbles_unchecked([0x5, 0x3, 0x1]),
                Nibbles::from_nibbles_unchecked([0x5, 0x3, 0x3])
            ]
        );
        assert_eq!(
            sparse.get_changed_nodes_at_depth(&mut PrefixSet::default(), 4),
            vec![
                Nibbles::from_nibbles_unchecked([0x5, 0x0, 0x2, 0x3, 0x1]),
                Nibbles::from_nibbles_unchecked([0x5, 0x0, 0x2, 0x3, 0x3]),
                Nibbles::from_nibbles_unchecked([0x5, 0x2]),
                Nibbles::from_nibbles_unchecked([0x5, 0x3, 0x1]),
                Nibbles::from_nibbles_unchecked([0x5, 0x3, 0x3, 0x0]),
                Nibbles::from_nibbles_unchecked([0x5, 0x3, 0x3, 0x2])
            ]
        );
    }

    #[test]
    fn hash_builder_branch_hash_mask() {
        let key1 = || pad_nibbles_left(Nibbles::from_nibbles_unchecked([0x00]));
        let key2 = || pad_nibbles_left(Nibbles::from_nibbles_unchecked([0x01]));
        let value = || Account { bytecode_hash: Some(B256::repeat_byte(1)), ..Default::default() };
        let value_encoded = || {
            let mut account_rlp = Vec::new();
            TrieAccount::from((value(), EMPTY_ROOT_HASH)).encode(&mut account_rlp);
            account_rlp
        };

        let mut hash_builder =
            run_hash_builder([(key1(), value()), (key2(), value())], [Nibbles::default()]);
        let mut sparse = RevealedSparseTrie::default();
        sparse.update_leaf(key1(), value_encoded()).unwrap();
        sparse.update_leaf(key2(), value_encoded()).unwrap();
        let sparse_root = sparse.root();
        let sparse_updates = sparse.take_updates();

        assert_eq!(sparse_root, hash_builder.root());
        assert_eq!(sparse_updates.updated_nodes, hash_builder.updated_branch_nodes.take().unwrap());
    }

    #[test]
    fn sparse_trie_wipe() {
        let mut sparse = RevealedSparseTrie::default().with_updates(true);

        let value = alloy_rlp::encode_fixed_size(&U256::ZERO).to_vec();

        // Extension (Key = 5) – Level 0
        // └── Branch (Mask = 1011) – Level 1
        //     ├── 0 -> Extension (Key = 23) – Level 2
        //     │        └── Branch (Mask = 0101) – Level 3
        //     │              ├── 1 -> Leaf (Key = 1, Path = 50231) – Level 4
        //     │              └── 3 -> Leaf (Key = 3, Path = 50233) – Level 4
        //     ├── 2 -> Leaf (Key = 013, Path = 52013) – Level 2
        //     └── 3 -> Branch (Mask = 0101) – Level 2
        //                ├── 1 -> Leaf (Key = 3102, Path = 53102) – Level 3
        //                └── 3 -> Branch (Mask = 1010) – Level 3
        //                       ├── 0 -> Leaf (Key = 3302, Path = 53302) – Level 4
        //                       └── 2 -> Leaf (Key = 3320, Path = 53320) – Level 4
        sparse
            .update_leaf(Nibbles::from_nibbles([0x5, 0x0, 0x2, 0x3, 0x1]), value.clone())
            .unwrap();
        sparse
            .update_leaf(Nibbles::from_nibbles([0x5, 0x0, 0x2, 0x3, 0x3]), value.clone())
            .unwrap();
        sparse
            .update_leaf(Nibbles::from_nibbles([0x5, 0x2, 0x0, 0x1, 0x3]), value.clone())
            .unwrap();
        sparse
            .update_leaf(Nibbles::from_nibbles([0x5, 0x3, 0x1, 0x0, 0x2]), value.clone())
            .unwrap();
        sparse
            .update_leaf(Nibbles::from_nibbles([0x5, 0x3, 0x3, 0x0, 0x2]), value.clone())
            .unwrap();
        sparse.update_leaf(Nibbles::from_nibbles([0x5, 0x3, 0x3, 0x2, 0x0]), value).unwrap();

        sparse.wipe();

        assert_eq!(sparse.root(), EMPTY_ROOT_HASH);
    }
}<|MERGE_RESOLUTION|>--- conflicted
+++ resolved
@@ -44,7 +44,6 @@
             None
         }
     }
-
     /// Reveals the root node if the trie is blinded.
     ///
     /// # Returns
@@ -364,15 +363,6 @@
     }
 
     /// Remove leaf node from the trie.
-<<<<<<< HEAD
-    pub fn remove_leaf(&mut self, path: &Nibbles) -> SparseTrieResult<()> {
-        trace!(target: "trie::sparse", ?path, "Removing leaf node value");
-        if self.values.remove(path).is_none() {
-            // Leaf is not present in the trie.
-            return Ok(())
-        }
-
-=======
     ///
     /// The `fetch_node` closure is used to fetch and reveal blinded nodes.
     pub fn remove_leaf(
@@ -380,7 +370,11 @@
         path: &Nibbles,
         mut fetch_node: impl FnMut(Nibbles) -> Option<Bytes>,
     ) -> SparseTrieResult<()> {
->>>>>>> 973c66bc
+        trace!(target: "trie::sparse", ?path, "Removing leaf node value");
+        if self.values.remove(path).is_none() {
+            // Leaf is not present in the trie.
+            return Ok(())
+        }
         self.prefix_set.insert(path.clone());
 
         // If the path wasn't present in `values`, we still need to walk the trie and ensure that
@@ -479,14 +473,14 @@
 
                         // Reveal the only child node if it's a hash node.
                         if self.nodes.get(&child_path).unwrap().is_hash() {
-                            debug!(
+                            trace!(
                                 target: "trie::sparse",
                                 ?removed_path,
                                 ?child_path,
                                 "Fetching and revealing the only remaining child of a branch node"
                             );
                             if let Some(node) = fetch_node(child_path.clone()) {
-                                debug!(
+                                trace!(
                                     target: "trie::sparse",
                                     ?removed_path,
                                     ?child_path,
@@ -500,19 +494,16 @@
                             }
                         }
 
-<<<<<<< HEAD
                         trace!(target: "trie::sparse", ?removed_path, ?child_path, ?child, "Branch node has only one child");
-=======
                         // Get the only child node.
                         let child = self.nodes.get(&child_path).unwrap();
-                        debug!(
+                        trace!(
                             target: "trie::sparse",
                             ?removed_path,
                             ?child_path,
                             ?child,
                             "Branch node has only one child left"
                         );
->>>>>>> 973c66bc
 
                         let mut delete_child = false;
                         let new_node = match child {
