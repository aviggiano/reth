--- conflicted
+++ resolved
@@ -4,11 +4,7 @@
 
 use alloy_consensus::Transaction;
 
-<<<<<<< HEAD
-use crate::{FullBlockHeader, FullSignedTx, InMemorySize, MaybeSerde};
-=======
 use crate::{BlockHeader, FullBlockHeader, FullSignedTx, InMemorySize, MaybeSerde};
->>>>>>> f1689e5b
 
 /// Helper trait that unifies all behaviour required by transaction to support full node operations.
 pub trait FullBlockBody: BlockBody<Header: FullBlockHeader, Transaction: FullSignedTx> {}
@@ -32,11 +28,7 @@
     + MaybeSerde
 {
     /// Uncle block header.
-<<<<<<< HEAD
-    type Header: 'static;
-=======
     type Header: BlockHeader + 'static;
->>>>>>> f1689e5b
 
     /// Ordered list of signed transactions as committed in block.
     type Transaction: Transaction;
@@ -44,10 +36,6 @@
     /// Returns reference to transactions in block.
     fn transactions(&self) -> &[Self::Transaction];
 
-<<<<<<< HEAD
-    /// Returns slice of uncle block headers.
-=======
-    /// Returns slice of uncle blocks.
->>>>>>> f1689e5b
+    /// Returns slice of uncle blocks headers.
     fn ommers(&self) -> &[Self::Header];
 }