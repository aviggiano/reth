--- conflicted
+++ resolved
@@ -2,13 +2,7 @@
 
 use alloc::fmt;
 
-<<<<<<< HEAD
-use crate::{FullSignedTx, InMemorySize, MaybeSerde, SignedTransaction};
-=======
-use alloy_consensus::Transaction;
-
-use crate::{FullSignedTx, InMemorySize, MaybeArbitrary, MaybeSerde};
->>>>>>> 02824da4
+use crate::{FullSignedTx, InMemorySize, MaybeArbitrary, MaybeSerde, SignedTransaction};
 
 /// Helper trait that unifies all behaviour required by transaction to support full node operations.
 pub trait FullBlockBody: BlockBody<Transaction: FullSignedTx> {}
@@ -32,13 +26,8 @@
     + MaybeSerde
     + MaybeArbitrary
 {
-<<<<<<< HEAD
     /// Signed transaction, committed in block.
     type Transaction: SignedTransaction;
-=======
-    /// Ordered list of signed transactions as committed in block.
-    type Transaction: Transaction;
->>>>>>> 02824da4
 
     /// Returns reference to transactions in block.
     fn transactions(&self) -> &[Self::Transaction];
