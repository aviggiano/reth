//! Block body abstraction.

use alloc::fmt;
#[cfg(feature = "std")]
use std::sync::LazyLock;

use alloy_primitives::Address;
#[cfg(feature = "std")]
use once_cell as _;
#[cfg(not(feature = "std"))]
use once_cell::sync::Lazy as LazyLock;
use rayon::iter::{IntoParallelRefIterator, ParallelIterator};

<<<<<<< HEAD
use crate::{FullSignedTx, InMemorySize, MaybeSerde, SignedTransaction};

/// Expected number of transactions where we can expect a speed-up by recovering the senders in
/// parallel.
pub static PARALLEL_SENDER_RECOVERY_THRESHOLD: LazyLock<usize> =
    LazyLock::new(|| match rayon::current_num_threads() {
        0..=1 => usize::MAX,
        2..=8 => 10,
        _ => 5,
    });
=======
use crate::{FullSignedTx, InMemorySize, MaybeArbitrary, MaybeSerde};
>>>>>>> 0d6ebec5

/// Helper trait that unifies all behaviour required by transaction to support full node operations.
pub trait FullBlockBody: BlockBody<Transaction: FullSignedTx> {}

impl<T> FullBlockBody for T where T: BlockBody<Transaction: FullSignedTx> {}

/// Abstraction for block's body.
#[auto_impl::auto_impl(&, Arc)]
pub trait BlockBody:
    Send
    + Sync
    + Unpin
    + Clone
    + Default
    + fmt::Debug
    + PartialEq
    + Eq
    + alloy_rlp::Encodable
    + alloy_rlp::Decodable
    + InMemorySize
    + MaybeSerde
    + MaybeArbitrary
{
    /// Ordered list of signed transactions as committed in block.
    type Transaction: SignedTransaction;

    /// Returns reference to transactions in block.
    fn transactions(&self) -> &[Self::Transaction];

    /// Recover signer addresses for all transactions in the block body.
    fn recover_signers(&self) -> Option<Vec<Address>> {
        if self.transactions().len() < *PARALLEL_SENDER_RECOVERY_THRESHOLD {
            self.transactions().iter().map(|tx| tx.recover_signer()).collect()
        } else {
            self.transactions().par_iter().map(|tx| tx.recover_signer()).collect()
        }
    }
}<|MERGE_RESOLUTION|>--- conflicted
+++ resolved
@@ -11,8 +11,7 @@
 use once_cell::sync::Lazy as LazyLock;
 use rayon::iter::{IntoParallelRefIterator, ParallelIterator};
 
-<<<<<<< HEAD
-use crate::{FullSignedTx, InMemorySize, MaybeSerde, SignedTransaction};
+use crate::{FullSignedTx, InMemorySize, MaybeArbitrary, MaybeSerde, SignedTransaction};
 
 /// Expected number of transactions where we can expect a speed-up by recovering the senders in
 /// parallel.
@@ -22,9 +21,6 @@
         2..=8 => 10,
         _ => 5,
     });
-=======
-use crate::{FullSignedTx, InMemorySize, MaybeArbitrary, MaybeSerde};
->>>>>>> 0d6ebec5
 
 /// Helper trait that unifies all behaviour required by transaction to support full node operations.
 pub trait FullBlockBody: BlockBody<Transaction: FullSignedTx> {}
