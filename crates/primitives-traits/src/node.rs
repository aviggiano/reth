use core::fmt;

use crate::{
    BlockBody, FullBlock, FullBlockBody, FullBlockHeader, FullReceipt, FullSignedTx, FullTxType,
    MaybeSerde,
};

/// Configures all the primitive types of the node.
pub trait NodePrimitives:
    Send + Sync + Unpin + Clone + Default + fmt::Debug + PartialEq + Eq + 'static
{
    /// Block primitive.
    type Block: Send
        + Sync
        + Unpin
        + Clone
        + Default
        + fmt::Debug
        + PartialEq
        + Eq
        + MaybeSerde
        + 'static;
<<<<<<< HEAD
    /// Block header primitive.
    type BlockHeader: Send
        + Sync
        + Unpin
        + Clone
        + Default
        + fmt::Debug
        + PartialEq
        + Eq
        + MaybeSerde
        + 'static;
    /// Block body primitive.
    type BlockBody: Send
        + Sync
        + Unpin
        + Clone
        + Default
        + fmt::Debug
        + PartialEq
        + Eq
        + MaybeSerde
        + 'static;
=======
>>>>>>> 0db10a13
    /// Signed version of the transaction type.
    type SignedTx: Send
        + Sync
        + Unpin
        + Clone
        + Default
        + fmt::Debug
        + PartialEq
        + Eq
        + MaybeSerde
        + 'static;
    /// Transaction envelope type ID.
    type TxType: Send + Sync + Unpin + Clone + Default + fmt::Debug + PartialEq + Eq + 'static;
    /// A receipt.
    type Receipt: Send
        + Sync
        + Unpin
        + Clone
        + Default
        + fmt::Debug
        + PartialEq
        + Eq
        + MaybeSerde
        + 'static;
}

impl NodePrimitives for () {
    type Block = ();
    type BlockHeader = ();
    type BlockBody = ();
    type SignedTx = ();
    type TxType = ();
    type Receipt = ();
}

/// Helper trait that sets trait bounds on [`NodePrimitives`].
pub trait FullNodePrimitives:
    Send + Sync + Unpin + Clone + Default + fmt::Debug + PartialEq + Eq + 'static
{
    /// Block primitive.
    type Block: FullBlock<Body: BlockBody<Transaction = Self::SignedTx>>;
    /// Signed version of the transaction type.
    type SignedTx: FullSignedTx;
    /// Block header primitive.
    type BlockHeader: FullBlockHeader + 'static;
    /// Block body primitive.
    type BlockBody: FullBlockBody<Transaction = Self::SignedTx> + 'static;
    /// Transaction envelope type ID.
    type TxType: FullTxType;
    /// A receipt.
    type Receipt: FullReceipt;
}

impl<T> NodePrimitives for T
where
    T: FullNodePrimitives<Block: 'static, SignedTx: 'static, Receipt: 'static, TxType: 'static>,
{
    type Block = T::Block;
    type BlockHeader = T::BlockHeader;
    type BlockBody = T::BlockBody;
    type SignedTx = T::SignedTx;
    type TxType = T::TxType;
    type Receipt = T::Receipt;
}<|MERGE_RESOLUTION|>--- conflicted
+++ resolved
@@ -1,9 +1,6 @@
 use core::fmt;
 
-use crate::{
-    BlockBody, FullBlock, FullBlockBody, FullBlockHeader, FullReceipt, FullSignedTx, FullTxType,
-    MaybeSerde,
-};
+use crate::{BlockBody, FullBlock, FullReceipt, FullSignedTx, FullTxType, MaybeSerde};
 
 /// Configures all the primitive types of the node.
 pub trait NodePrimitives:
@@ -20,31 +17,6 @@
         + Eq
         + MaybeSerde
         + 'static;
-<<<<<<< HEAD
-    /// Block header primitive.
-    type BlockHeader: Send
-        + Sync
-        + Unpin
-        + Clone
-        + Default
-        + fmt::Debug
-        + PartialEq
-        + Eq
-        + MaybeSerde
-        + 'static;
-    /// Block body primitive.
-    type BlockBody: Send
-        + Sync
-        + Unpin
-        + Clone
-        + Default
-        + fmt::Debug
-        + PartialEq
-        + Eq
-        + MaybeSerde
-        + 'static;
-=======
->>>>>>> 0db10a13
     /// Signed version of the transaction type.
     type SignedTx: Send
         + Sync
@@ -73,8 +45,6 @@
 
 impl NodePrimitives for () {
     type Block = ();
-    type BlockHeader = ();
-    type BlockBody = ();
     type SignedTx = ();
     type TxType = ();
     type Receipt = ();
@@ -88,10 +58,6 @@
     type Block: FullBlock<Body: BlockBody<Transaction = Self::SignedTx>>;
     /// Signed version of the transaction type.
     type SignedTx: FullSignedTx;
-    /// Block header primitive.
-    type BlockHeader: FullBlockHeader + 'static;
-    /// Block body primitive.
-    type BlockBody: FullBlockBody<Transaction = Self::SignedTx> + 'static;
     /// Transaction envelope type ID.
     type TxType: FullTxType;
     /// A receipt.
@@ -103,8 +69,6 @@
     T: FullNodePrimitives<Block: 'static, SignedTx: 'static, Receipt: 'static, TxType: 'static>,
 {
     type Block = T::Block;
-    type BlockHeader = T::BlockHeader;
-    type BlockBody = T::BlockBody;
     type SignedTx = T::SignedTx;
     type TxType = T::TxType;
     type Receipt = T::Receipt;
