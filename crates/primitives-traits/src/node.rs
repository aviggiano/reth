use core::fmt;

<<<<<<< HEAD
use crate::{
    FullBlock, FullBlockBody, FullBlockHeader, FullReceipt, FullSignedTx, FullTxType,
    MaybeSerialize,
};
=======
use crate::{BlockBody, FullBlock, FullReceipt, FullSignedTx, FullTxType, MaybeSerde};
>>>>>>> 01ec336f

/// Configures all the primitive types of the node.
pub trait NodePrimitives:
    Send + Sync + Unpin + Clone + Default + fmt::Debug + PartialEq + Eq + 'static
{
    /// Block primitive.
<<<<<<< HEAD
    type Block: Send + Sync + Unpin + Clone + Default + fmt::Debug + PartialEq + Eq + 'static;
    /// Block header primitive.
    type BlockHeader: Send + Sync + Unpin + Clone + Default + fmt::Debug + PartialEq + Eq + 'static;
    /// Block body primitive.
    type BlockBody: Send + Sync + Unpin + Clone + Default + fmt::Debug + PartialEq + Eq + 'static;
    /// Signed version of the transaction type.
    type SignedTx: Send + Sync + Unpin + Clone + Default + fmt::Debug + PartialEq + Eq + 'static;
=======
    type Block: Send
        + Sync
        + Unpin
        + Clone
        + Default
        + fmt::Debug
        + PartialEq
        + Eq
        + MaybeSerde
        + 'static;
    /// Signed version of the transaction type.
    type SignedTx: Send
        + Sync
        + Unpin
        + Clone
        + Default
        + fmt::Debug
        + PartialEq
        + Eq
        + MaybeSerde
        + 'static;
>>>>>>> 01ec336f
    /// Transaction envelope type ID.
    type TxType: Send + Sync + Unpin + Clone + Default + fmt::Debug + PartialEq + Eq + 'static;
    /// A receipt.
    type Receipt: Send
        + Sync
        + Unpin
        + Clone
        + Default
        + fmt::Debug
        + PartialEq
        + Eq
<<<<<<< HEAD
        + MaybeSerialize
=======
        + MaybeSerde
>>>>>>> 01ec336f
        + 'static;
}

impl NodePrimitives for () {
    type Block = ();
    type BlockHeader = ();
    type BlockBody = ();
    type SignedTx = ();
    type TxType = ();
    type Receipt = ();
}

/// Helper trait that sets trait bounds on [`NodePrimitives`].
pub trait FullNodePrimitives:
    Send + Sync + Unpin + Clone + Default + fmt::Debug + PartialEq + Eq + 'static
{
    /// Block primitive.
    type Block: FullBlock<Header = Self::BlockHeader, Body = Self::BlockBody> + 'static;
    /// Block header primitive.
    type BlockHeader: FullBlockHeader + 'static;
    /// Block body primitive.
    type BlockBody: FullBlockBody<Transaction = Self::SignedTx> + 'static;
    /// Signed version of the transaction type.
    type SignedTx: FullSignedTx + 'static;
    /// Transaction envelope type ID.
    type TxType: FullTxType + 'static;
    /// A receipt.
    type Receipt: FullReceipt + 'static;
}

impl<T> NodePrimitives for T
where
    T: FullNodePrimitives,
{
    type Block = T::Block;
    type BlockHeader = T::BlockHeader;
    type BlockBody = T::BlockBody;
    type SignedTx = T::SignedTx;
    type TxType = T::TxType;
    type Receipt = T::Receipt;
}

/// Helper adapter type for accessing [`NodePrimitives`] receipt type.
pub type Rcpt<N> = <N as NodePrimitives>::Receipt;<|MERGE_RESOLUTION|>--- conflicted
+++ resolved
@@ -1,29 +1,37 @@
 use core::fmt;
 
-<<<<<<< HEAD
 use crate::{
-    FullBlock, FullBlockBody, FullBlockHeader, FullReceipt, FullSignedTx, FullTxType,
-    MaybeSerialize,
+    FullBlock, FullBlockBody, FullBlockHeader, FullReceipt, FullSignedTx, FullTxType, MaybeSerde,
 };
-=======
-use crate::{BlockBody, FullBlock, FullReceipt, FullSignedTx, FullTxType, MaybeSerde};
->>>>>>> 01ec336f
 
 /// Configures all the primitive types of the node.
 pub trait NodePrimitives:
     Send + Sync + Unpin + Clone + Default + fmt::Debug + PartialEq + Eq + 'static
 {
     /// Block primitive.
-<<<<<<< HEAD
-    type Block: Send + Sync + Unpin + Clone + Default + fmt::Debug + PartialEq + Eq + 'static;
+    type Block: Send
+        + Sync
+        + Unpin
+        + Clone
+        + Default
+        + fmt::Debug
+        + PartialEq
+        + Eq
+        + MaybeSerde
+        + 'static;
     /// Block header primitive.
-    type BlockHeader: Send + Sync + Unpin + Clone + Default + fmt::Debug + PartialEq + Eq + 'static;
+    type BlockHeader: Send
+        + Sync
+        + Unpin
+        + Clone
+        + Default
+        + fmt::Debug
+        + PartialEq
+        + Eq
+        + MaybeSerde
+        + 'static;
     /// Block body primitive.
-    type BlockBody: Send + Sync + Unpin + Clone + Default + fmt::Debug + PartialEq + Eq + 'static;
-    /// Signed version of the transaction type.
-    type SignedTx: Send + Sync + Unpin + Clone + Default + fmt::Debug + PartialEq + Eq + 'static;
-=======
-    type Block: Send
+    type BlockBody: Send
         + Sync
         + Unpin
         + Clone
@@ -44,7 +52,6 @@
         + Eq
         + MaybeSerde
         + 'static;
->>>>>>> 01ec336f
     /// Transaction envelope type ID.
     type TxType: Send + Sync + Unpin + Clone + Default + fmt::Debug + PartialEq + Eq + 'static;
     /// A receipt.
@@ -56,11 +63,7 @@
         + fmt::Debug
         + PartialEq
         + Eq
-<<<<<<< HEAD
-        + MaybeSerialize
-=======
         + MaybeSerde
->>>>>>> 01ec336f
         + 'static;
 }
 
