use core::fmt;

use crate::{
    FullBlock, FullBlockBody, FullBlockHeader, FullReceipt, FullSignedTx, FullTxType, MaybeSerde,
};

/// Configures all the primitive types of the node.
pub trait NodePrimitives:
    Send + Sync + Unpin + Clone + Default + fmt::Debug + PartialEq + Eq + 'static
{
    /// Block primitive.
    type Block: Send
        + Sync
        + Unpin
        + Clone
        + Default
        + fmt::Debug
        + PartialEq
        + Eq
        + MaybeSerde
        + 'static;
    /// Block header primitive.
    type BlockHeader: Send
        + Sync
        + Unpin
        + Clone
        + Default
        + fmt::Debug
        + PartialEq
        + Eq
        + MaybeSerde
        + 'static;
    /// Block body primitive.
    type BlockBody: Send
        + Sync
        + Unpin
        + Clone
        + Default
        + fmt::Debug
        + PartialEq
        + Eq
        + MaybeSerde
        + 'static;
    /// Signed version of the transaction type, as found in a block.
    type SignedTx: Send
        + Sync
        + Unpin
        + Clone
        + Default
        + fmt::Debug
        + PartialEq
        + Eq
        + MaybeSerde
        + 'static;
    /// Transaction envelope type ID.
    type TxType: Send + Sync + Unpin + Clone + Default + fmt::Debug + PartialEq + Eq + 'static;
    /// A receipt.
    type Receipt: Send
        + Sync
        + Unpin
        + Clone
        + Default
        + fmt::Debug
        + PartialEq
        + Eq
        + MaybeSerde
        + 'static;
}

impl NodePrimitives for () {
    type Block = ();
    type BlockHeader = ();
    type BlockBody = ();
    type SignedTx = ();
    type TxType = ();
    type Receipt = ();
}

/// Helper trait that sets trait bounds on [`NodePrimitives`].
pub trait FullNodePrimitives:
    NodePrimitives<
    Block: FullBlock<Header = Self::BlockHeader, Body = Self::BlockBody>,
    BlockHeader: FullBlockHeader,
    BlockBody: FullBlockBody<Transaction = Self::SignedTx>,
    SignedTx: FullSignedTx,
    TxType: FullTxType,
    Receipt: FullReceipt,
>
{
}

impl<T> FullNodePrimitives for T where
    T: NodePrimitives<
        Block: FullBlock<Header = Self::BlockHeader, Body = Self::BlockBody>,
        BlockHeader: FullBlockHeader,
        BlockBody: FullBlockBody<Transaction = Self::SignedTx>,
        SignedTx: FullSignedTx,
        TxType: FullTxType,
        Receipt: FullReceipt,
    >
{
}

<<<<<<< HEAD
/// Helper adapter type for accessing [`NodePrimitives`] receipt type.
pub type ReceiptTy<N> = <N as NodePrimitives>::Receipt;

/// Helper adapter type for accessing [`NodePrimitives`] body type.
pub type BodyTy<N> = <N as NodePrimitives>::BlockBody;
=======
/// Helper adapter type for accessing [`NodePrimitives`] block header types.
pub type HeaderTy<N> = <N as NodePrimitives>::BlockHeader;

/// Helper adapter type for accessing [`NodePrimitives`] block body types.
pub type BodyTy<N> = <N as NodePrimitives>::BlockBody;

/// Helper adapter type for accessing [`NodePrimitives`] receipt types.
pub type ReceiptTy<N> = <N as NodePrimitives>::Receipt;
>>>>>>> 863c5233
<|MERGE_RESOLUTION|>--- conflicted
+++ resolved
@@ -101,13 +101,6 @@
 {
 }
 
-<<<<<<< HEAD
-/// Helper adapter type for accessing [`NodePrimitives`] receipt type.
-pub type ReceiptTy<N> = <N as NodePrimitives>::Receipt;
-
-/// Helper adapter type for accessing [`NodePrimitives`] body type.
-pub type BodyTy<N> = <N as NodePrimitives>::BlockBody;
-=======
 /// Helper adapter type for accessing [`NodePrimitives`] block header types.
 pub type HeaderTy<N> = <N as NodePrimitives>::BlockHeader;
 
@@ -115,5 +108,4 @@
 pub type BodyTy<N> = <N as NodePrimitives>::BlockBody;
 
 /// Helper adapter type for accessing [`NodePrimitives`] receipt types.
-pub type ReceiptTy<N> = <N as NodePrimitives>::Receipt;
->>>>>>> 863c5233
+pub type ReceiptTy<N> = <N as NodePrimitives>::Receipt;