//! Optimism Node types config.

use std::sync::Arc;

use alloy_eips::BlockHashOrNumber;
use reth_basic_payload_builder::{BasicPayloadJobGenerator, BasicPayloadJobGeneratorConfig};
use reth_chainspec::{EthChainSpec, Hardforks};
use reth_db::transaction::{DbTx, DbTxMut};
use reth_evm::{execute::BasicBlockExecutorProvider, ConfigureEvm};
use reth_network::{NetworkConfig, NetworkHandle, NetworkManager, PeersInfo};
use reth_node_api::{
    AddOnsContext, EngineValidator, FullNodeComponents, NodeAddOns, NodePrimitives,
};
use reth_node_builder::{
    components::{
        ComponentsBuilder, ConsensusBuilder, ExecutorBuilder, NetworkBuilder,
        PayloadServiceBuilder, PoolBuilder, PoolBuilderConfigOverrides,
    },
    node::{FullNodeTypes, NodeTypes, NodeTypesWithEngine},
    rpc::{EngineValidatorBuilder, RethRpcAddOns, RpcAddOns, RpcHandle},
    BuilderContext, Node, NodeAdapter, NodeComponentsBuilder, PayloadBuilderConfig,
};
use reth_optimism_chainspec::OpChainSpec;
use reth_optimism_consensus::OpBeaconConsensus;
use reth_optimism_evm::{OpEvmConfig, OpExecutionStrategyFactory};
use reth_optimism_rpc::OpEthApi;
use reth_payload_builder::{PayloadBuilderHandle, PayloadBuilderService};
use reth_primitives::{Block, BlockBody, Header};
use reth_provider::{
    BlockNumReader, BlockReader, CanonStateSubscriptions, ChainStorageReader, DBProvider,
    HeaderProvider, ProviderResult, TransactionsProvider, WithdrawalsProvider,
};
use reth_tracing::tracing::{debug, info};
use reth_transaction_pool::{
    blobstore::DiskFileBlobStore, CoinbaseTipOrdering, TransactionPool,
    TransactionValidationTaskExecutor,
};
use reth_trie_db::MerklePatriciaTrie;

use crate::{
    args::RollupArgs,
    engine::OptimismEngineValidator,
    txpool::{OpTransactionPool, OpTransactionValidator},
    OpEngineTypes,
};

/// Optimism primitive types.
#[derive(Debug)]
pub struct OpPrimitives;

impl NodePrimitives for OpPrimitives {
    type Block = Block;
}

/// Type configuration for a regular Optimism node.
#[derive(Debug, Default, Clone)]
#[non_exhaustive]
pub struct OptimismNode {
    /// Additional Optimism args
    pub args: RollupArgs,
}

impl OptimismNode {
    /// Creates a new instance of the Optimism node type.
    pub const fn new(args: RollupArgs) -> Self {
        Self { args }
    }

    /// Returns the components for the given [`RollupArgs`].
    pub fn components<Node>(
        args: RollupArgs,
    ) -> ComponentsBuilder<
        Node,
        OpPoolBuilder,
        OpPayloadBuilder,
        OpNetworkBuilder,
        OpExecutorBuilder,
        OpConsensusBuilder,
    >
    where
        Node: FullNodeTypes<
            Types: NodeTypesWithEngine<Engine = OpEngineTypes, ChainSpec = OpChainSpec>,
        >,
    {
        let RollupArgs { disable_txpool_gossip, compute_pending_block, discovery_v4, .. } = args;
        ComponentsBuilder::default()
            .node_types::<Node>()
            .pool(OpPoolBuilder::default())
            .payload(OpPayloadBuilder::new(compute_pending_block))
            .network(OpNetworkBuilder {
                disable_txpool_gossip,
                disable_discovery_v4: !discovery_v4,
            })
            .executor(OpExecutorBuilder::default())
            .consensus(OpConsensusBuilder::default())
    }
}

impl<N> Node<N> for OptimismNode
where
    N: FullNodeTypes<Types: NodeTypesWithEngine<Engine = OpEngineTypes, ChainSpec = OpChainSpec>>,
{
    type ComponentsBuilder = ComponentsBuilder<
        N,
        OpPoolBuilder,
        OpPayloadBuilder,
        OpNetworkBuilder,
        OpExecutorBuilder,
        OpConsensusBuilder,
    >;

    type AddOns = OptimismAddOns<
        NodeAdapter<N, <Self::ComponentsBuilder as NodeComponentsBuilder<N>>::Components>,
    >;

    fn components_builder(&self) -> Self::ComponentsBuilder {
        let Self { args } = self;
        Self::components(args.clone())
    }

    fn add_ons(&self) -> Self::AddOns {
        OptimismAddOns::new(self.args.sequencer_http.clone())
    }
}

impl NodeTypes for OptimismNode {
    type Primitives = OpPrimitives;
    type ChainSpec = OpChainSpec;
<<<<<<< HEAD
    type Storage = OpStorage;
=======
    type StateCommitment = MerklePatriciaTrie;
>>>>>>> 21d911ab
}

impl NodeTypesWithEngine for OptimismNode {
    type Engine = OpEngineTypes;
}

/// Ethereum storage that implements [`ChainStorageReader`].
#[derive(Debug, Default)]
pub struct OpStorage;

impl ChainStorageReader for OpStorage {
    type Primitives = OpPrimitives;

    fn read_block<P>(
        &self,
        provider: &P,
        id: BlockHashOrNumber,
    ) -> ProviderResult<Option<<Self::Primitives as NodePrimitives>::Block>>
    where
        P: DBProvider<Tx: DbTx>
            + TransactionsProvider
            + BlockReader
            + WithdrawalsProvider
            + HeaderProvider
            + BlockNumReader,
    {
        if let Some(number) = provider.convert_hash_or_number(id)? {
            if let Some(header) = provider.header_by_number(number)? {
                let withdrawals = provider.withdrawals_by_block(number.into(), header.timestamp)?;
                let ommers = provider.ommers(number.into())?.unwrap_or_default();
                // If the body indices are not found, this means that the transactions either do not
                // exist in the database yet, or they do exit but are not indexed.
                // If they exist but are not indexed, we don't have enough
                // information to return the block anyways, so we return `None`.
                let transactions = match provider.transactions_by_block(number.into())? {
                    Some(transactions) => transactions,
                    None => return Ok(None),
                };

                return Ok(Some(Block {
                    header,
                    body: BlockBody { transactions, ommers, withdrawals },
                }))
            }
        }

        Ok(None)
    }

    fn write_block<P>(
        &self,
        _provider: &P,
        _block: &<Self::Primitives as NodePrimitives>::Block,
    ) -> ProviderResult<()>
    where
        P: DBProvider<Tx: DbTxMut>,
    {
        todo!()
    }
}

/// Add-ons w.r.t. optimism.
#[derive(Debug)]
pub struct OptimismAddOns<N: FullNodeComponents>(
    pub RpcAddOns<N, OpEthApi<N>, OptimismEngineValidatorBuilder>,
);

impl<N: FullNodeComponents> Default for OptimismAddOns<N> {
    fn default() -> Self {
        Self::new(None)
    }
}

impl<N: FullNodeComponents> OptimismAddOns<N> {
    /// Create a new instance with the given `sequencer_http` URL.
    pub fn new(sequencer_http: Option<String>) -> Self {
        Self(RpcAddOns::new(move |ctx| OpEthApi::new(ctx, sequencer_http), Default::default()))
    }
}

impl<N> NodeAddOns<N> for OptimismAddOns<N>
where
    N: FullNodeComponents<Types: NodeTypes<ChainSpec = OpChainSpec>>,
    OptimismEngineValidator: EngineValidator<<N::Types as NodeTypesWithEngine>::Engine>,
{
    type Handle = RpcHandle<N, OpEthApi<N>>;

    async fn launch_add_ons(
        self,
        ctx: reth_node_api::AddOnsContext<'_, N>,
    ) -> eyre::Result<Self::Handle> {
        self.0.launch_add_ons(ctx).await
    }
}

impl<N> RethRpcAddOns<N> for OptimismAddOns<N>
where
    N: FullNodeComponents<Types: NodeTypes<ChainSpec = OpChainSpec>>,
    OptimismEngineValidator: EngineValidator<<N::Types as NodeTypesWithEngine>::Engine>,
{
    type EthApi = OpEthApi<N>;

    fn hooks_mut(&mut self) -> &mut reth_node_builder::rpc::RpcHooks<N, Self::EthApi> {
        self.0.hooks_mut()
    }
}

/// A regular optimism evm and executor builder.
#[derive(Debug, Default, Clone, Copy)]
#[non_exhaustive]
pub struct OpExecutorBuilder;

impl<Node> ExecutorBuilder<Node> for OpExecutorBuilder
where
    Node: FullNodeTypes<Types: NodeTypes<ChainSpec = OpChainSpec>>,
{
    type EVM = OpEvmConfig;
    type Executor = BasicBlockExecutorProvider<OpExecutionStrategyFactory>;

    async fn build_evm(
        self,
        ctx: &BuilderContext<Node>,
    ) -> eyre::Result<(Self::EVM, Self::Executor)> {
        let evm_config = OpEvmConfig::new(ctx.chain_spec());
        let strategy_factory =
            OpExecutionStrategyFactory::new(ctx.chain_spec(), evm_config.clone());
        let executor = BasicBlockExecutorProvider::new(strategy_factory);

        Ok((evm_config, executor))
    }
}

/// A basic optimism transaction pool.
///
/// This contains various settings that can be configured and take precedence over the node's
/// config.
#[derive(Debug, Default, Clone)]
pub struct OpPoolBuilder {
    /// Enforced overrides that are applied to the pool config.
    pub pool_config_overrides: PoolBuilderConfigOverrides,
}

impl<Node> PoolBuilder<Node> for OpPoolBuilder
where
    Node: FullNodeTypes<Types: NodeTypes<ChainSpec = OpChainSpec>>,
{
    type Pool = OpTransactionPool<Node::Provider, DiskFileBlobStore>;

    async fn build_pool(self, ctx: &BuilderContext<Node>) -> eyre::Result<Self::Pool> {
        let Self { pool_config_overrides } = self;
        let data_dir = ctx.config().datadir();
        let blob_store = DiskFileBlobStore::open(data_dir.blobstore(), Default::default())?;

        let validator = TransactionValidationTaskExecutor::eth_builder(Arc::new(
            ctx.chain_spec().inner.clone(),
        ))
        .with_head_timestamp(ctx.head().timestamp)
        .kzg_settings(ctx.kzg_settings()?)
        .with_additional_tasks(
            pool_config_overrides
                .additional_validation_tasks
                .unwrap_or_else(|| ctx.config().txpool.additional_validation_tasks),
        )
        .build_with_tasks(ctx.provider().clone(), ctx.task_executor().clone(), blob_store.clone())
        .map(|validator| {
            OpTransactionValidator::new(validator)
                // In --dev mode we can't require gas fees because we're unable to decode
                // the L1 block info
                .require_l1_data_gas_fee(!ctx.config().dev.dev)
        });

        let transaction_pool = reth_transaction_pool::Pool::new(
            validator,
            CoinbaseTipOrdering::default(),
            blob_store,
            pool_config_overrides.apply(ctx.pool_config()),
        );
        info!(target: "reth::cli", "Transaction pool initialized");
        let transactions_path = data_dir.txpool_transactions();

        // spawn txpool maintenance task
        {
            let pool = transaction_pool.clone();
            let chain_events = ctx.provider().canonical_state_stream();
            let client = ctx.provider().clone();
            let transactions_backup_config =
                reth_transaction_pool::maintain::LocalTransactionBackupConfig::with_local_txs_backup(transactions_path);

            ctx.task_executor().spawn_critical_with_graceful_shutdown_signal(
                "local transactions backup task",
                |shutdown| {
                    reth_transaction_pool::maintain::backup_local_transactions_task(
                        shutdown,
                        pool.clone(),
                        transactions_backup_config,
                    )
                },
            );

            // spawn the maintenance task
            ctx.task_executor().spawn_critical(
                "txpool maintenance task",
                reth_transaction_pool::maintain::maintain_transaction_pool_future(
                    client,
                    pool,
                    chain_events,
                    ctx.task_executor().clone(),
                    Default::default(),
                ),
            );
            debug!(target: "reth::cli", "Spawned txpool maintenance task");
        }

        Ok(transaction_pool)
    }
}

/// A basic optimism payload service builder
#[derive(Debug, Default, Clone)]
pub struct OpPayloadBuilder {
    /// By default the pending block equals the latest block
    /// to save resources and not leak txs from the tx-pool,
    /// this flag enables computing of the pending block
    /// from the tx-pool instead.
    ///
    /// If `compute_pending_block` is not enabled, the payload builder
    /// will use the payload attributes from the latest block. Note
    /// that this flag is not yet functional.
    pub compute_pending_block: bool,
}

impl OpPayloadBuilder {
    /// Create a new instance with the given `compute_pending_block` flag.
    pub const fn new(compute_pending_block: bool) -> Self {
        Self { compute_pending_block }
    }

    /// A helper method to initialize [`PayloadBuilderService`] with the given EVM config.
    pub fn spawn<Node, Evm, Pool>(
        self,
        evm_config: Evm,
        ctx: &BuilderContext<Node>,
        pool: Pool,
    ) -> eyre::Result<PayloadBuilderHandle<OpEngineTypes>>
    where
        Node: FullNodeTypes<
            Types: NodeTypesWithEngine<Engine = OpEngineTypes, ChainSpec = OpChainSpec>,
        >,
        Pool: TransactionPool + Unpin + 'static,
        Evm: ConfigureEvm<Header = Header>,
    {
        let payload_builder = reth_optimism_payload_builder::OpPayloadBuilder::new(evm_config)
            .set_compute_pending_block(self.compute_pending_block);
        let conf = ctx.payload_builder_config();

        let payload_job_config = BasicPayloadJobGeneratorConfig::default()
            .interval(conf.interval())
            .deadline(conf.deadline())
            .max_payload_tasks(conf.max_payload_tasks())
            // no extradata for OP
            .extradata(Default::default());

        let payload_generator = BasicPayloadJobGenerator::with_builder(
            ctx.provider().clone(),
            pool,
            ctx.task_executor().clone(),
            payload_job_config,
            payload_builder,
        );
        let (payload_service, payload_builder) =
            PayloadBuilderService::new(payload_generator, ctx.provider().canonical_state_stream());

        ctx.task_executor().spawn_critical("payload builder service", Box::pin(payload_service));

        Ok(payload_builder)
    }
}

impl<Node, Pool> PayloadServiceBuilder<Node, Pool> for OpPayloadBuilder
where
    Node:
        FullNodeTypes<Types: NodeTypesWithEngine<Engine = OpEngineTypes, ChainSpec = OpChainSpec>>,
    Pool: TransactionPool + Unpin + 'static,
{
    async fn spawn_payload_service(
        self,
        ctx: &BuilderContext<Node>,
        pool: Pool,
    ) -> eyre::Result<PayloadBuilderHandle<OpEngineTypes>> {
        self.spawn(OpEvmConfig::new(ctx.chain_spec()), ctx, pool)
    }
}

/// A basic optimism network builder.
#[derive(Debug, Default, Clone)]
pub struct OpNetworkBuilder {
    /// Disable transaction pool gossip
    pub disable_txpool_gossip: bool,
    /// Disable discovery v4
    pub disable_discovery_v4: bool,
}

impl OpNetworkBuilder {
    /// Returns the [`NetworkConfig`] that contains the settings to launch the p2p network.
    ///
    /// This applies the configured [`OpNetworkBuilder`] settings.
    pub fn network_config<Node>(
        &self,
        ctx: &BuilderContext<Node>,
    ) -> eyre::Result<NetworkConfig<<Node as FullNodeTypes>::Provider>>
    where
        Node: FullNodeTypes<Types: NodeTypes<ChainSpec: Hardforks>>,
    {
        let Self { disable_txpool_gossip, disable_discovery_v4 } = self.clone();
        let args = &ctx.config().network;
        let network_builder = ctx
            .network_config_builder()?
            // apply discovery settings
            .apply(|mut builder| {
                let rlpx_socket = (args.addr, args.port).into();
                if disable_discovery_v4 || args.discovery.disable_discovery {
                    builder = builder.disable_discv4_discovery();
                }
                if !args.discovery.disable_discovery {
                    builder = builder.discovery_v5(
                        args.discovery.discovery_v5_builder(
                            rlpx_socket,
                            ctx.config()
                                .network
                                .resolved_bootnodes()
                                .or_else(|| ctx.chain_spec().bootnodes())
                                .unwrap_or_default(),
                        ),
                    );
                }

                builder
            });

        let mut network_config = ctx.build_network_config(network_builder);

        // When `sequencer_endpoint` is configured, the node will forward all transactions to a
        // Sequencer node for execution and inclusion on L1, and disable its own txpool
        // gossip to prevent other parties in the network from learning about them.
        network_config.tx_gossip_disabled = disable_txpool_gossip;

        Ok(network_config)
    }
}

impl<Node, Pool> NetworkBuilder<Node, Pool> for OpNetworkBuilder
where
    Node: FullNodeTypes<Types: NodeTypes<ChainSpec = OpChainSpec>>,
    Pool: TransactionPool + Unpin + 'static,
{
    async fn build_network(
        self,
        ctx: &BuilderContext<Node>,
        pool: Pool,
    ) -> eyre::Result<NetworkHandle> {
        let network_config = self.network_config(ctx)?;
        let network = NetworkManager::builder(network_config).await?;
        let handle = ctx.start_network(network, pool);
        info!(target: "reth::cli", enode=%handle.local_node_record(), "P2P networking initialized");

        Ok(handle)
    }
}

/// A basic optimism consensus builder.
#[derive(Debug, Default, Clone)]
#[non_exhaustive]
pub struct OpConsensusBuilder;

impl<Node> ConsensusBuilder<Node> for OpConsensusBuilder
where
    Node: FullNodeTypes<Types: NodeTypes<ChainSpec = OpChainSpec>>,
{
    type Consensus = Arc<dyn reth_consensus::Consensus>;

    async fn build_consensus(self, ctx: &BuilderContext<Node>) -> eyre::Result<Self::Consensus> {
        if ctx.is_dev() {
            Ok(Arc::new(reth_auto_seal_consensus::AutoSealConsensus::new(ctx.chain_spec())))
        } else {
            Ok(Arc::new(OpBeaconConsensus::new(ctx.chain_spec())))
        }
    }
}

/// Builder for [`OptimismEngineValidator`].
#[derive(Debug, Default, Clone)]
#[non_exhaustive]
pub struct OptimismEngineValidatorBuilder;

impl<Node, Types> EngineValidatorBuilder<Node> for OptimismEngineValidatorBuilder
where
    Types: NodeTypesWithEngine<ChainSpec = OpChainSpec>,
    Node: FullNodeComponents<Types = Types>,
    OptimismEngineValidator: EngineValidator<Types::Engine>,
{
    type Validator = OptimismEngineValidator;

    async fn build(self, ctx: &AddOnsContext<'_, Node>) -> eyre::Result<Self::Validator> {
        Ok(OptimismEngineValidator::new(ctx.config.chain.clone()))
    }
}<|MERGE_RESOLUTION|>--- conflicted
+++ resolved
@@ -126,11 +126,8 @@
 impl NodeTypes for OptimismNode {
     type Primitives = OpPrimitives;
     type ChainSpec = OpChainSpec;
-<<<<<<< HEAD
+    type StateCommitment = MerklePatriciaTrie;
     type Storage = OpStorage;
-=======
-    type StateCommitment = MerklePatriciaTrie;
->>>>>>> 21d911ab
 }
 
 impl NodeTypesWithEngine for OptimismNode {
