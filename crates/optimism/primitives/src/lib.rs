//! Standalone crate for Optimism-specific Reth primitive types.

#![doc(
    html_logo_url = "https://raw.githubusercontent.com/paradigmxyz/reth/main/assets/reth-docs.png",
    html_favicon_url = "https://avatars0.githubusercontent.com/u/97369466?s=256",
    issue_tracker_base_url = "https://github.com/paradigmxyz/reth/issues/"
)]
#![cfg_attr(docsrs, feature(doc_cfg, doc_auto_cfg))]
#![cfg_attr(not(feature = "std"), no_std)]

pub mod bedrock;
pub mod transaction;

pub use transaction::{tx_type::OpTxType, OpTransaction};

use alloy_consensus::Header;
<<<<<<< HEAD
use reth_node_types::FullNodePrimitives;
=======
use reth_node_types::NodePrimitives;
>>>>>>> 02824da4
use reth_primitives::{Block, BlockBody, Receipt, TransactionSigned};

/// Optimism primitive types.
#[derive(Debug, Default, Clone, PartialEq, Eq)]
pub struct OpPrimitives;

impl FullNodePrimitives for OpPrimitives {
    type Block = Block;
    type BlockHeader = Header;
    type BlockBody = BlockBody;
    type SignedTx = TransactionSigned;
    type TxType = OpTxType;
    type Receipt = Receipt;
}<|MERGE_RESOLUTION|>--- conflicted
+++ resolved
@@ -14,18 +14,14 @@
 pub use transaction::{tx_type::OpTxType, OpTransaction};
 
 use alloy_consensus::Header;
-<<<<<<< HEAD
-use reth_node_types::FullNodePrimitives;
-=======
 use reth_node_types::NodePrimitives;
->>>>>>> 02824da4
 use reth_primitives::{Block, BlockBody, Receipt, TransactionSigned};
 
 /// Optimism primitive types.
 #[derive(Debug, Default, Clone, PartialEq, Eq)]
 pub struct OpPrimitives;
 
-impl FullNodePrimitives for OpPrimitives {
+impl NodePrimitives for OpPrimitives {
     type Block = Block;
     type BlockHeader = Header;
     type BlockBody = BlockBody;
