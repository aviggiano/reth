--- conflicted
+++ resolved
@@ -71,12 +71,9 @@
     "reth-primitives/optimism",
     "reth-rpc-types-compat/optimism",
     "reth-provider/optimism",
-<<<<<<< HEAD
     "reth-rpc-api/optimism",
     "reth-rpc-eth-api/optimism",
-=======
     "dep:reth-evm-optimism",
     "reth-evm-optimism/optimism",
     "reth-revm/optimism",
->>>>>>> a3fd1129
 ]