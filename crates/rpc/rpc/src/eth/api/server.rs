//! Implementation of the [`jsonrpsee`] generated [`reth_rpc_api::EthApiServer`] trait
//! Handles RPC requests for the `eth_` namespace.

use jsonrpsee::core::RpcResult as Result;
use reth_evm::ConfigureEvm;
use reth_network_api::NetworkInfo;
use reth_primitives::{Address, BlockId, BlockNumberOrTag, Bytes, B256, B64, U256, U64};
use reth_provider::{
    BlockReaderIdExt, ChainSpecProvider, EvmEnvProvider, HeaderProvider, StateProviderFactory,
};
use reth_rpc_api::EthApiServer;
use reth_rpc_types::{
    serde_helpers::JsonStorageKey, state::StateOverride, AccessListWithGasUsed,
    AnyTransactionReceipt, BlockOverrides, Bundle, EIP1186AccountProofResponse, EthCallResponse,
    FeeHistory, Header, Index, RichBlock, StateContext, SyncStatus, TransactionRequest, Work,
};
use reth_transaction_pool::TransactionPool;
use serde_json::Value;
use tracing::trace;

use crate::{
    eth::{
        api::{EthBlocks, EthTransactions},
        error::EthApiError,
        revm_utils::EvmOverrides,
        EthApi,
    },
    result::{internal_rpc_err, ToRpcResult},
};

use super::{BuildReceipt, EthApiSpec};

#[async_trait::async_trait]
impl<Provider, Pool, Network, EvmConfig> EthApiServer for EthApi<Provider, Pool, Network, EvmConfig>
where
    Self: EthApiSpec + EthTransactions + BuildReceipt,
    Pool: TransactionPool + 'static,
    Provider: BlockReaderIdExt
        + ChainSpecProvider
        + HeaderProvider
        + StateProviderFactory
        + EvmEnvProvider
        + 'static,
    Network: NetworkInfo + Send + Sync + 'static,
    EvmConfig: ConfigureEvm + 'static,
{
    /// Handler for: `eth_protocolVersion`
    async fn protocol_version(&self) -> Result<U64> {
        trace!(target: "rpc::eth", "Serving eth_protocolVersion");
        EthApiSpec::protocol_version(self).await.to_rpc_result()
    }

    /// Handler for: `eth_syncing`
    fn syncing(&self) -> Result<SyncStatus> {
        trace!(target: "rpc::eth", "Serving eth_syncing");
        EthApiSpec::sync_status(self).to_rpc_result()
    }

    /// Handler for: `eth_coinbase`
    async fn author(&self) -> Result<Address> {
        Err(internal_rpc_err("unimplemented"))
    }

    /// Handler for: `eth_accounts`
    fn accounts(&self) -> Result<Vec<Address>> {
        trace!(target: "rpc::eth", "Serving eth_accounts");
        Ok(EthApiSpec::accounts(self))
    }

    /// Handler for: `eth_blockNumber`
    fn block_number(&self) -> Result<U256> {
        trace!(target: "rpc::eth", "Serving eth_blockNumber");
        Ok(U256::from(
            EthApiSpec::chain_info(self).with_message("failed to read chain info")?.best_number,
        ))
    }

    /// Handler for: `eth_chainId`
    async fn chain_id(&self) -> Result<Option<U64>> {
        trace!(target: "rpc::eth", "Serving eth_chainId");
        Ok(Some(EthApiSpec::chain_id(self)))
    }

    /// Handler for: `eth_getBlockByHash`
    async fn block_by_hash(&self, hash: B256, full: bool) -> Result<Option<RichBlock>> {
        trace!(target: "rpc::eth", ?hash, ?full, "Serving eth_getBlockByHash");
        Ok(Self::rpc_block(self, hash, full).await?)
    }

    /// Handler for: `eth_getBlockByNumber`
    async fn block_by_number(
        &self,
        number: BlockNumberOrTag,
        full: bool,
    ) -> Result<Option<RichBlock>> {
        trace!(target: "rpc::eth", ?number, ?full, "Serving eth_getBlockByNumber");
        Ok(Self::rpc_block(self, number, full).await?)
    }

    /// Handler for: `eth_getBlockTransactionCountByHash`
    async fn block_transaction_count_by_hash(&self, hash: B256) -> Result<Option<U256>> {
        trace!(target: "rpc::eth", ?hash, "Serving eth_getBlockTransactionCountByHash");
        Ok(Self::block_transaction_count(self, hash).await?.map(U256::from))
    }

    /// Handler for: `eth_getBlockTransactionCountByNumber`
    async fn block_transaction_count_by_number(
        &self,
        number: BlockNumberOrTag,
    ) -> Result<Option<U256>> {
        trace!(target: "rpc::eth", ?number, "Serving eth_getBlockTransactionCountByNumber");
        Ok(Self::block_transaction_count(self, number).await?.map(U256::from))
    }

    /// Handler for: `eth_getUncleCountByBlockHash`
    async fn block_uncles_count_by_hash(&self, hash: B256) -> Result<Option<U256>> {
        trace!(target: "rpc::eth", ?hash, "Serving eth_getUncleCountByBlockHash");
        Ok(Self::ommers(self, hash)?.map(|ommers| U256::from(ommers.len())))
    }

    /// Handler for: `eth_getUncleCountByBlockNumber`
    async fn block_uncles_count_by_number(&self, number: BlockNumberOrTag) -> Result<Option<U256>> {
        trace!(target: "rpc::eth", ?number, "Serving eth_getUncleCountByBlockNumber");
        Ok(Self::ommers(self, number)?.map(|ommers| U256::from(ommers.len())))
    }

    /// Handler for: `eth_getBlockReceipts`
    async fn block_receipts(
        &self,
        block_id: BlockId,
    ) -> Result<Option<Vec<AnyTransactionReceipt>>> {
        trace!(target: "rpc::eth", ?block_id, "Serving eth_getBlockReceipts");
<<<<<<< HEAD
        Ok(EthBlocks::block_receipts(self, block_id).await?)
=======
        Ok(Self::block_receipts(self, block_id).await?)
>>>>>>> 105570de
    }

    /// Handler for: `eth_getUncleByBlockHashAndIndex`
    async fn uncle_by_block_hash_and_index(
        &self,
        hash: B256,
        index: Index,
    ) -> Result<Option<RichBlock>> {
        trace!(target: "rpc::eth", ?hash, ?index, "Serving eth_getUncleByBlockHashAndIndex");
        Ok(Self::ommer_by_block_and_index(self, hash, index).await?)
    }

    /// Handler for: `eth_getUncleByBlockNumberAndIndex`
    async fn uncle_by_block_number_and_index(
        &self,
        number: BlockNumberOrTag,
        index: Index,
    ) -> Result<Option<RichBlock>> {
        trace!(target: "rpc::eth", ?number, ?index, "Serving eth_getUncleByBlockNumberAndIndex");
        Ok(Self::ommer_by_block_and_index(self, number, index).await?)
    }

    /// Handler for: `eth_getRawTransactionByHash`
    async fn raw_transaction_by_hash(&self, hash: B256) -> Result<Option<Bytes>> {
        trace!(target: "rpc::eth", ?hash, "Serving eth_getRawTransactionByHash");
        Ok(EthTransactions::raw_transaction_by_hash(self, hash).await?)
    }

    /// Handler for: `eth_getTransactionByHash`
    async fn transaction_by_hash(&self, hash: B256) -> Result<Option<reth_rpc_types::Transaction>> {
        trace!(target: "rpc::eth", ?hash, "Serving eth_getTransactionByHash");
        Ok(EthTransactions::transaction_by_hash(self, hash).await?.map(Into::into))
    }

    /// Handler for: `eth_getRawTransactionByBlockHashAndIndex`
    async fn raw_transaction_by_block_hash_and_index(
        &self,
        hash: B256,
        index: Index,
    ) -> Result<Option<Bytes>> {
        trace!(target: "rpc::eth", ?hash, ?index, "Serving eth_getRawTransactionByBlockHashAndIndex");
        Ok(Self::raw_transaction_by_block_and_tx_index(self, hash, index).await?)
    }

    /// Handler for: `eth_getTransactionByBlockHashAndIndex`
    async fn transaction_by_block_hash_and_index(
        &self,
        hash: B256,
        index: Index,
    ) -> Result<Option<reth_rpc_types::Transaction>> {
        trace!(target: "rpc::eth", ?hash, ?index, "Serving eth_getTransactionByBlockHashAndIndex");
        Ok(Self::transaction_by_block_and_tx_index(self, hash, index).await?)
    }

    /// Handler for: `eth_getRawTransactionByBlockNumberAndIndex`
    async fn raw_transaction_by_block_number_and_index(
        &self,
        number: BlockNumberOrTag,
        index: Index,
    ) -> Result<Option<Bytes>> {
        trace!(target: "rpc::eth", ?number, ?index, "Serving eth_getRawTransactionByBlockNumberAndIndex");
        Ok(Self::raw_transaction_by_block_and_tx_index(self, number, index).await?)
    }

    /// Handler for: `eth_getTransactionByBlockNumberAndIndex`
    async fn transaction_by_block_number_and_index(
        &self,
        number: BlockNumberOrTag,
        index: Index,
    ) -> Result<Option<reth_rpc_types::Transaction>> {
        trace!(target: "rpc::eth", ?number, ?index, "Serving eth_getTransactionByBlockNumberAndIndex");
        Ok(Self::transaction_by_block_and_tx_index(self, number, index).await?)
    }

    /// Handler for: `eth_getTransactionReceipt`
    async fn transaction_receipt(&self, hash: B256) -> Result<Option<AnyTransactionReceipt>> {
        trace!(target: "rpc::eth", ?hash, "Serving eth_getTransactionReceipt");
        Ok(EthTransactions::transaction_receipt(self, hash).await?)
    }

    /// Handler for: `eth_getBalance`
    async fn balance(&self, address: Address, block_number: Option<BlockId>) -> Result<U256> {
        trace!(target: "rpc::eth", ?address, ?block_number, "Serving eth_getBalance");
        Ok(self.on_blocking_task(|this| async move { this.balance(address, block_number) }).await?)
    }

    /// Handler for: `eth_getStorageAt`
    async fn storage_at(
        &self,
        address: Address,
        index: JsonStorageKey,
        block_number: Option<BlockId>,
    ) -> Result<B256> {
        trace!(target: "rpc::eth", ?address, ?block_number, "Serving eth_getStorageAt");
        Ok(self
            .on_blocking_task(|this| async move { this.storage_at(address, index, block_number) })
            .await?)
    }

    /// Handler for: `eth_getTransactionCount`
    async fn transaction_count(
        &self,
        address: Address,
        block_number: Option<BlockId>,
    ) -> Result<U256> {
        trace!(target: "rpc::eth", ?address, ?block_number, "Serving eth_getTransactionCount");
        Ok(self
            .on_blocking_task(
                |this| async move { this.get_transaction_count(address, block_number) },
            )
            .await?)
    }

    /// Handler for: `eth_getCode`
    async fn get_code(&self, address: Address, block_number: Option<BlockId>) -> Result<Bytes> {
        trace!(target: "rpc::eth", ?address, ?block_number, "Serving eth_getCode");
        Ok(self
            .on_blocking_task(|this| async move { this.get_code(address, block_number) })
            .await?)
    }

    /// Handler for: `eth_getHeaderByNumber`
    async fn header_by_number(&self, block_number: BlockNumberOrTag) -> Result<Option<Header>> {
        trace!(target: "rpc::eth", ?block_number, "Serving eth_getHeaderByNumber");
        Ok(Self::rpc_block_header(self, block_number).await?)
    }

    /// Handler for: `eth_getHeaderByHash`
    async fn header_by_hash(&self, hash: B256) -> Result<Option<Header>> {
        trace!(target: "rpc::eth", ?hash, "Serving eth_getHeaderByHash");
        Ok(Self::rpc_block_header(self, hash).await?)
    }

    /// Handler for: `eth_call`
    async fn call(
        &self,
        request: TransactionRequest,
        block_number: Option<BlockId>,
        state_overrides: Option<StateOverride>,
        block_overrides: Option<Box<BlockOverrides>>,
    ) -> Result<Bytes> {
        trace!(target: "rpc::eth", ?request, ?block_number, ?state_overrides, ?block_overrides, "Serving eth_call");
        Ok(self
            .call(request, block_number, EvmOverrides::new(state_overrides, block_overrides))
            .await?)
    }

    /// Handler for: `eth_callMany`
    async fn call_many(
        &self,
        bundle: Bundle,
        state_context: Option<StateContext>,
        state_override: Option<StateOverride>,
    ) -> Result<Vec<EthCallResponse>> {
        trace!(target: "rpc::eth", ?bundle, ?state_context, ?state_override, "Serving eth_callMany");
        Ok(Self::call_many(self, bundle, state_context, state_override).await?)
    }

    /// Handler for: `eth_createAccessList`
    async fn create_access_list(
        &self,
        request: TransactionRequest,
        block_number: Option<BlockId>,
    ) -> Result<AccessListWithGasUsed> {
        trace!(target: "rpc::eth", ?request, ?block_number, "Serving eth_createAccessList");
        let access_list_with_gas_used = self.create_access_list_at(request, block_number).await?;

        Ok(access_list_with_gas_used)
    }

    /// Handler for: `eth_estimateGas`
    async fn estimate_gas(
        &self,
        request: TransactionRequest,
        block_number: Option<BlockId>,
        state_override: Option<StateOverride>,
    ) -> Result<U256> {
        trace!(target: "rpc::eth", ?request, ?block_number, "Serving eth_estimateGas");
        Ok(self.estimate_gas_at(request, block_number.unwrap_or_default(), state_override).await?)
    }

    /// Handler for: `eth_gasPrice`
    async fn gas_price(&self) -> Result<U256> {
        trace!(target: "rpc::eth", "Serving eth_gasPrice");
        return Ok(Self::gas_price(self).await?)
    }

    /// Handler for: `eth_maxPriorityFeePerGas`
    async fn max_priority_fee_per_gas(&self) -> Result<U256> {
        trace!(target: "rpc::eth", "Serving eth_maxPriorityFeePerGas");
        return Ok(Self::suggested_priority_fee(self).await?)
    }

    /// Handler for: `eth_blobBaseFee`
    async fn blob_base_fee(&self) -> Result<U256> {
        trace!(target: "rpc::eth", "Serving eth_blobBaseFee");
        return Ok(Self::blob_base_fee(self).await?)
    }

    // FeeHistory is calculated based on lazy evaluation of fees for historical blocks, and further
    // caching of it in the LRU cache.
    // When new RPC call is executed, the cache gets locked, we check it for the historical fees
    // according to the requested block range, and fill any cache misses (in both RPC response
    // and cache itself) with the actual data queried from the database.
    // To minimize the number of database seeks required to query the missing data, we calculate the
    // first non-cached block number and last non-cached block number. After that, we query this
    // range of consecutive blocks from the database.
    /// Handler for: `eth_feeHistory`
    async fn fee_history(
        &self,
        block_count: U64,
        newest_block: BlockNumberOrTag,
        reward_percentiles: Option<Vec<f64>>,
    ) -> Result<FeeHistory> {
        trace!(target: "rpc::eth", ?block_count, ?newest_block, ?reward_percentiles, "Serving eth_feeHistory");
<<<<<<< HEAD
        return Ok(Self::fee_history(self, block_count, newest_block, reward_percentiles).await?)
=======
        return Ok(Self::fee_history(self, block_count.to(), newest_block, reward_percentiles).await?)
>>>>>>> 105570de
    }

    /// Handler for: `eth_mining`
    async fn is_mining(&self) -> Result<bool> {
        Err(internal_rpc_err("unimplemented"))
    }

    /// Handler for: `eth_hashrate`
    async fn hashrate(&self) -> Result<U256> {
        Ok(U256::ZERO)
    }

    /// Handler for: `eth_getWork`
    async fn get_work(&self) -> Result<Work> {
        Err(internal_rpc_err("unimplemented"))
    }

    /// Handler for: `eth_submitHashrate`
    async fn submit_hashrate(&self, _hashrate: U256, _id: B256) -> Result<bool> {
        Ok(false)
    }

    /// Handler for: `eth_submitWork`
    async fn submit_work(&self, _nonce: B64, _pow_hash: B256, _mix_digest: B256) -> Result<bool> {
        Err(internal_rpc_err("unimplemented"))
    }

    /// Handler for: `eth_sendTransaction`
    async fn send_transaction(&self, request: TransactionRequest) -> Result<B256> {
        trace!(target: "rpc::eth", ?request, "Serving eth_sendTransaction");
        Ok(EthTransactions::send_transaction(self, request).await?)
    }

    /// Handler for: `eth_sendRawTransaction`
    async fn send_raw_transaction(&self, tx: Bytes) -> Result<B256> {
        trace!(target: "rpc::eth", ?tx, "Serving eth_sendRawTransaction");
        Ok(EthTransactions::send_raw_transaction(self, tx).await?)
    }

    /// Handler for: `eth_sign`
    async fn sign(&self, address: Address, message: Bytes) -> Result<Bytes> {
        trace!(target: "rpc::eth", ?address, ?message, "Serving eth_sign");
        Ok(Self::sign(self, address, message).await?)
    }

    /// Handler for: `eth_signTransaction`
    async fn sign_transaction(&self, _transaction: TransactionRequest) -> Result<Bytes> {
        Err(internal_rpc_err("unimplemented"))
    }

    /// Handler for: `eth_signTypedData`
    async fn sign_typed_data(&self, address: Address, data: Value) -> Result<Bytes> {
        trace!(target: "rpc::eth", ?address, ?data, "Serving eth_signTypedData");
        Ok(Self::sign_typed_data(self, data, address)?)
    }

    /// Handler for: `eth_getProof`
    async fn get_proof(
        &self,
        address: Address,
        keys: Vec<JsonStorageKey>,
        block_number: Option<BlockId>,
    ) -> Result<EIP1186AccountProofResponse> {
        trace!(target: "rpc::eth", ?address, ?keys, ?block_number, "Serving eth_getProof");
        let res = Self::get_proof(self, address, keys, block_number).await;

        Ok(res.map_err(|e| match e {
            EthApiError::InvalidBlockRange => {
                internal_rpc_err("eth_getProof is unimplemented for historical blocks")
            }
            _ => e.into(),
        })?)
    }
}

#[cfg(test)]
mod tests {
    use crate::{
        eth::{
            cache::EthStateCache, gas_oracle::GasPriceOracle, FeeHistoryCache,
            FeeHistoryCacheConfig,
        },
        EthApi,
    };
    use jsonrpsee::types::error::INVALID_PARAMS_CODE;
    use reth_evm_ethereum::EthEvmConfig;
    use reth_network_api::noop::NoopNetwork;
    use reth_primitives::{
        constants::ETHEREUM_BLOCK_GAS_LIMIT, BaseFeeParams, Block, BlockNumberOrTag, Header,
        TransactionSigned, B256, U64,
    };
    use reth_provider::{
        test_utils::{MockEthProvider, NoopProvider},
        BlockReader, BlockReaderIdExt, ChainSpecProvider, EvmEnvProvider, StateProviderFactory,
    };
    use reth_rpc_api::EthApiServer;
    use reth_rpc_types::FeeHistory;
    use reth_tasks::pool::BlockingTaskPool;
    use reth_testing_utils::{generators, generators::Rng};
    use reth_transaction_pool::test_utils::{testing_pool, TestPool};

    fn build_test_eth_api<
        P: BlockReaderIdExt
            + BlockReader
            + ChainSpecProvider
            + EvmEnvProvider
            + StateProviderFactory
            + Unpin
            + Clone
            + 'static,
    >(
        provider: P,
    ) -> EthApi<P, TestPool, NoopNetwork, EthEvmConfig> {
        let evm_config = EthEvmConfig::default();
        let cache = EthStateCache::spawn(provider.clone(), Default::default(), evm_config);
        let fee_history_cache =
            FeeHistoryCache::new(cache.clone(), FeeHistoryCacheConfig::default());

        EthApi::new(
            provider.clone(),
            testing_pool(),
            NoopNetwork::default(),
            cache.clone(),
            GasPriceOracle::new(provider, Default::default(), cache),
            ETHEREUM_BLOCK_GAS_LIMIT,
            BlockingTaskPool::build().expect("failed to build tracing pool"),
            fee_history_cache,
            evm_config,
            None,
        )
    }

    // Function to prepare the EthApi with mock data
    fn prepare_eth_api(
        newest_block: u64,
        mut oldest_block: Option<B256>,
        block_count: u64,
        mock_provider: MockEthProvider,
    ) -> (EthApi<MockEthProvider, TestPool, NoopNetwork, EthEvmConfig>, Vec<u128>, Vec<f64>) {
        let mut rng = generators::rng();

        // Build mock data
        let mut gas_used_ratios = Vec::new();
        let mut base_fees_per_gas = Vec::new();
        let mut last_header = None;
        let mut parent_hash = B256::default();

        for i in (0..block_count).rev() {
            let hash = rng.gen();
            let gas_limit: u64 = rng.gen();
            let gas_used: u64 = rng.gen();
            // Note: Generates a u32 to avoid overflows later
            let base_fee_per_gas: Option<u64> = rng.gen::<bool>().then(|| rng.gen::<u32>() as u64);

            let header = Header {
                number: newest_block - i,
                gas_limit,
                gas_used,
                base_fee_per_gas,
                parent_hash,
                ..Default::default()
            };
            last_header = Some(header.clone());
            parent_hash = hash;

            let mut transactions = vec![];
            for _ in 0..100 {
                let random_fee: u128 = rng.gen();

                if let Some(base_fee_per_gas) = header.base_fee_per_gas {
                    let transaction = TransactionSigned {
                        transaction: reth_primitives::Transaction::Eip1559(
                            reth_primitives::TxEip1559 {
                                max_priority_fee_per_gas: random_fee,
                                max_fee_per_gas: random_fee + base_fee_per_gas as u128,
                                ..Default::default()
                            },
                        ),
                        ..Default::default()
                    };

                    transactions.push(transaction);
                } else {
                    let transaction = TransactionSigned {
                        transaction: reth_primitives::Transaction::Legacy(
                            reth_primitives::TxLegacy { ..Default::default() },
                        ),
                        ..Default::default()
                    };

                    transactions.push(transaction);
                }
            }

            mock_provider.add_block(
                hash,
                Block { header: header.clone(), body: transactions, ..Default::default() },
            );
            mock_provider.add_header(hash, header);

            oldest_block.get_or_insert(hash);
            gas_used_ratios.push(gas_used as f64 / gas_limit as f64);
            base_fees_per_gas.push(base_fee_per_gas.map(|fee| fee as u128).unwrap_or_default());
        }

        // Add final base fee (for the next block outside of the request)
        let last_header = last_header.unwrap();
        base_fees_per_gas.push(BaseFeeParams::ethereum().next_block_base_fee(
            last_header.gas_used as u128,
            last_header.gas_limit as u128,
            last_header.base_fee_per_gas.unwrap_or_default() as u128,
        ));

        let eth_api = build_test_eth_api(mock_provider);

        (eth_api, base_fees_per_gas, gas_used_ratios)
    }

    /// Invalid block range
    #[tokio::test]
    async fn test_fee_history_empty() {
        let response = <EthApi<_, _, _, _> as EthApiServer>::fee_history(
            &build_test_eth_api(NoopProvider::default()),
            U64::from(1),
            BlockNumberOrTag::Latest,
            None,
        )
        .await;
        assert!(response.is_err());
        let error_object = response.unwrap_err();
        assert_eq!(error_object.code(), INVALID_PARAMS_CODE);
    }

    #[tokio::test]
    /// Invalid block range (request is before genesis)
    async fn test_fee_history_invalid_block_range_before_genesis() {
        let block_count = 10;
        let newest_block = 1337;
        let oldest_block = None;

        let (eth_api, _, _) =
            prepare_eth_api(newest_block, oldest_block, block_count, MockEthProvider::default());

        let response = <EthApi<_, _, _, _> as EthApiServer>::fee_history(
            &eth_api,
            U64::from(newest_block + 1),
            newest_block.into(),
            Some(vec![10.0]),
        )
        .await;

        assert!(response.is_err());
        let error_object = response.unwrap_err();
        assert_eq!(error_object.code(), INVALID_PARAMS_CODE);
    }

    #[tokio::test]
    /// Invalid block range (request is in the future)
    async fn test_fee_history_invalid_block_range_in_future() {
        let block_count = 10;
        let newest_block = 1337;
        let oldest_block = None;

        let (eth_api, _, _) =
            prepare_eth_api(newest_block, oldest_block, block_count, MockEthProvider::default());

        let response = <EthApi<_, _, _, _> as EthApiServer>::fee_history(
            &eth_api,
            U64::from(1),
            (newest_block + 1000).into(),
            Some(vec![10.0]),
        )
        .await;

        assert!(response.is_err());
        let error_object = response.unwrap_err();
        assert_eq!(error_object.code(), INVALID_PARAMS_CODE);
    }

    #[tokio::test]
    /// Requesting no block should result in a default response
    async fn test_fee_history_no_block_requested() {
        let block_count = 10;
        let newest_block = 1337;
        let oldest_block = None;

        let (eth_api, _, _) =
            prepare_eth_api(newest_block, oldest_block, block_count, MockEthProvider::default());

        let response = <EthApi<_, _, _, _> as EthApiServer>::fee_history(
            &eth_api,
            U64::from(0),
            newest_block.into(),
            None,
        )
        .await
        .unwrap();
        assert_eq!(
            response,
            FeeHistory::default(),
            "none: requesting no block should yield a default response"
        );
    }

    #[tokio::test]
    /// Requesting a single block should return 1 block (+ base fee for the next block over)
    async fn test_fee_history_single_block() {
        let block_count = 10;
        let newest_block = 1337;
        let oldest_block = None;

        let (eth_api, base_fees_per_gas, gas_used_ratios) =
            prepare_eth_api(newest_block, oldest_block, block_count, MockEthProvider::default());

        let fee_history = eth_api.fee_history(1, newest_block.into(), None).await.unwrap();
        assert_eq!(
            fee_history.base_fee_per_gas,
            &base_fees_per_gas[base_fees_per_gas.len() - 2..],
            "one: base fee per gas is incorrect"
        );
        assert_eq!(
            fee_history.base_fee_per_gas.len(),
            2,
            "one: should return base fee of the next block as well"
        );
        assert_eq!(
            &fee_history.gas_used_ratio,
            &gas_used_ratios[gas_used_ratios.len() - 1..],
            "one: gas used ratio is incorrect"
        );
        assert_eq!(fee_history.oldest_block, newest_block, "one: oldest block is incorrect");
        assert!(
            fee_history.reward.is_none(),
            "one: no percentiles were requested, so there should be no rewards result"
        );
    }

    /// Requesting all blocks should be ok
    #[tokio::test]
    async fn test_fee_history_all_blocks() {
        let block_count = 10;
        let newest_block = 1337;
        let oldest_block = None;

        let (eth_api, base_fees_per_gas, gas_used_ratios) =
            prepare_eth_api(newest_block, oldest_block, block_count, MockEthProvider::default());

        let fee_history =
            eth_api.fee_history(block_count, newest_block.into(), None).await.unwrap();

        assert_eq!(
            &fee_history.base_fee_per_gas, &base_fees_per_gas,
            "all: base fee per gas is incorrect"
        );
        assert_eq!(
            fee_history.base_fee_per_gas.len() as u64,
            block_count + 1,
            "all: should return base fee of the next block as well"
        );
        assert_eq!(
            &fee_history.gas_used_ratio, &gas_used_ratios,
            "all: gas used ratio is incorrect"
        );
        assert_eq!(
            fee_history.oldest_block,
            newest_block - block_count + 1,
            "all: oldest block is incorrect"
        );
        assert!(
            fee_history.reward.is_none(),
            "all: no percentiles were requested, so there should be no rewards result"
        );
    }
}<|MERGE_RESOLUTION|>--- conflicted
+++ resolved
@@ -130,11 +130,7 @@
         block_id: BlockId,
     ) -> Result<Option<Vec<AnyTransactionReceipt>>> {
         trace!(target: "rpc::eth", ?block_id, "Serving eth_getBlockReceipts");
-<<<<<<< HEAD
         Ok(EthBlocks::block_receipts(self, block_id).await?)
-=======
-        Ok(Self::block_receipts(self, block_id).await?)
->>>>>>> 105570de
     }
 
     /// Handler for: `eth_getUncleByBlockHashAndIndex`
@@ -350,11 +346,7 @@
         reward_percentiles: Option<Vec<f64>>,
     ) -> Result<FeeHistory> {
         trace!(target: "rpc::eth", ?block_count, ?newest_block, ?reward_percentiles, "Serving eth_feeHistory");
-<<<<<<< HEAD
-        return Ok(Self::fee_history(self, block_count, newest_block, reward_percentiles).await?)
-=======
         return Ok(Self::fee_history(self, block_count.to(), newest_block, reward_percentiles).await?)
->>>>>>> 105570de
     }
 
     /// Handler for: `eth_mining`
