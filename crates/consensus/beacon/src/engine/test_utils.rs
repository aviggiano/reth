--- conflicted
+++ resolved
@@ -400,21 +400,9 @@
             .expect("failed to create tree"),
         ));
         let genesis_block = self.base_config.chain_spec.genesis_header().seal_slow();
-<<<<<<< HEAD
-        let finalized_block = genesis_block.clone();
-
-        let blockchain_provider = BlockchainProvider::with_block_information(
-            provider_factory.clone(),
-            tree,
-            genesis_block,
-            Some(finalized_block),
-        )
-        .expect("failed to create blockchain provider");
-=======
 
         let blockchain_provider =
             BlockchainProvider::with_blocks(provider_factory.clone(), tree, genesis_block, None);
->>>>>>> a90fc90d
 
         let pruner = Pruner::<_, ProviderFactory<_>>::new(
             provider_factory.clone(),
